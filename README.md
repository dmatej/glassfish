--- conflicted
+++ resolved
@@ -7,16 +7,10 @@
 
 ### Compatibility
 
-<<<<<<< HEAD
 * Eclipse GlassFish 8.0.0 is Jakarta EE 11 compatible, requires Java 21, supports Java 23, experimentally also higher versions.
-* Eclipse GlassFish 7.0.0 is Jakarta EE 10 compatible, requires Java 11, supports Java 17 and Java 21, experimentally also higher versions.
-* Eclipse GlassFish 6.2.0 is Jakarta EE 9.1 compatible, requires Java 11, supports Java 17
-=======
-* Eclipse GlassFish 8.0.0 is Jakarta EE 11 compatible, requires Java 21, experimentally also higher versions.
 * Eclipse GlassFish 7.1.0 is Jakarta EE 10 compatible, requires Java 17 or 21, experimentally also higher versions.
 * Eclipse GlassFish 7.0.25 is Jakarta EE 10 compatible, requires Java 11, 17 or 21, experimentally also higher versions.
 * Eclipse GlassFish 6.2.5 is Jakarta EE 9.1 compatible, requires Java 11 or 17
->>>>>>> dd452d0f
 * Eclipse GlassFish 6.1.0 is Jakarta EE 9.1 compatible, requires Java 11
 * Eclipse GlassFish 6.0.0 is Jakarta EE 9 compatible, requires Java 8
 * Eclipse GlassFish 5.1.0 is Java EE 8 and Jakarta EE 8 compatible, requires Java 8
@@ -42,7 +36,7 @@
 * `mvn clean install -Pfastest -T4C` - Building all distribution artifacts as fast as possible. Excludes everything not serving this purpose. Typical time: 1.5 minutes.
 
 After the build, you can run GlassFish in the following ways:
-* Run GlassFish server directly: Navigate to `appserver/distributions/glassfish/target/stage/glassfish7` - it's an unpacked version of GlassFish Full. Then you can run it as usual, e.g. with `bin/startserv`
+* Run GlassFish server directly: Navigate to `appserver/distributions/glassfish/target/stage/glassfish8` - it's an unpacked version of GlassFish Full. Then you can run it as usual, e.g. with `bin/startserv`
 * Run GlassFish server from a ZIP: A zip file is generated either at `appserver/distributions/glassfish/target/glassfish.zip` or in your local maven repository, e.g. at `<HOME>/.m2/repository/org/glassfish/main/distributions/glassfish/<VERSION>/glassfish-<VERSION>.zip`. Unpack it and run as usual
 * Run Embedded GlassFish: Find the JAR file at `appserver/extras/embedded/all/target/glassfish-embedded-all.jar` or in your local maven repository, e.g. at `<HOME>/.m2/repository/org/glassfish/main/extras/glassfish-embedded-all/<VERSION>/glassfish-embedded-all-<VERSION>.jar. Then run it with `java -jar glassfish-embedded-all.jar`
 
