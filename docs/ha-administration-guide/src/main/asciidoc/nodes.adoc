--- conflicted
+++ resolved
@@ -46,302 +46,7 @@
   host where the domain administration server (DAS) is running, this
   node represents the local host.
 
-<<<<<<< HEAD
-[[creating-listing-testing-and-deleting-dcom-nodes]]
-
-=== Creating, Listing, Testing, and Deleting `DCOM` Nodes
-
-A `DCOM` node supports communication over DCOM. If DCOM is set up and
-you plan to administer your {productName} instances centrally, the
-instances must reside on `DCOM` nodes. For information about setting up
-DCOM, see xref:ssh-setup.adoc#enabling-centralized-administration-of-glassfish-server-instances[Enabling Centralized Administration
-of {productName} Instances].
-
-{productName} enables you to create `DCOM` nodes for use by
-instances, obtain information about `DCOM` nodes, test if `DCOM` nodes
-are reachable, and delete `DCOM` nodes that are no longer required.
-
-The following topics are addressed here:
-
-* xref:#to-create-a-dcom-node[To Create a `DCOM` Node]
-* xref:#to-list-dcom-nodes-in-a-domain[To List `DCOM` Nodes in a Domain]
-* xref:#to-test-if-a-dcom-node-is-reachable[To Test if a `DCOM` Node is Reachable]
-* xref:#to-delete-a-dcom-node[To Delete a `DCOM` Node]
-
-[[to-create-a-dcom-node]]
-
-==== To Create a `DCOM` Node
-
-Use the `create-node-dcom` subcommand in remote mode to create a `DCOM` node.
-
-Before You Begin
-
-Ensure that the Windows user can use DCOM to connect to the host that
-the node will represent. By default, the `create-node-dcom` subcommand
-validates the node's parameters and the DCOM connection to the host.
-If the Windows user cannot use DCOM to connect to the host, the validation fails.
-
-
-[NOTE]
-====
-For information about how to determine whether the Windows user can use
-DCOM to connect to the host, see xref:ssh-setup.adoc#to-test-the-connection-over-dcom-to-a-remote-host[To Test the
-Connection Over DCOM to a Remote Host].
-====
-
-
-1. Ensure that the DAS is running. Remote subcommands require a running server.
-
-2. Run the `create-node-dcom` subcommand. +
-Specify the file that contains the alias for the Windows user's password
-through the `--passwordfile` option of the `asadmin` utility. For more
-information about this file, see xref:ssh-setup.adoc#to-set-up-password-authentication-for-the-windows-user[To Set Up
-Password Authentication for the Windows User].
-+
-[NOTE]
-====
-Only the options that are required to complete this task are provided in
-this step. For information about all the options for configuring the
-node, see the xref:reference-manual.adoc#create-node-dcom[`create-node-dcom`(1)] help page.
-====
-+
-[source]
-----
-C:\> asadmin --passwordfile filename create-node-dcom
---nodehost node-host [--installdir install-dir ]
-node-name
-----
-filname::
-  The name of the file that contains the alias for the Windows user's
-  password.
-node-host::
-  The name of the host that the node represents. The name of the host
-  must be specified. Otherwise, an error occurs.
-install-dir::
-  The full path to the parent of the base installation directory of the
-  {productName} software on the host, for example, `C:\glassfish8`.
-  If the {productName} software is installed in the same directory on
-  the node's host and the DAS host, you can omit this option.
-node-name::
-  Your choice of name for the node that you are creating.
-
-[[nodes-example-3-1]]
-Example 3-1 Creating a `DCOM` Node
-
-This example creates the `DCOM` node `wpmdl1` to represent the host
-`wpmdl1.example.com`. The {productName} software is installed in the
-same directory on the DAS host and on the host `wpmdl1.example.com`.
-
-[source]
-----
-C:\> asadmin --passwordfile aspwalias.txt create-node-dcom
---nodehost wpmdl1.example.com wpmdl1
-Command create-node-dcom executed successfully.
-----
-
-See Also
-
-* xref:reference-manual.adoc#asadmin[`asadmin`(1M)]
-* xref:reference-manual.adoc#create-node-dcom[`create-node-dcom`(1)]
-
-You can also view the full syntax and options of the subcommand by
-typing `asadmin help create-node-dcom` at the command line.
-
-[[GSHAG468]]
-
-Next Steps
-
-After creating a node, you can create instances on the node as explained
-in the following sections:
-
-* xref:instances.adoc#to-create-an-instance-centrally[To Create an Instance Centrally]
-* xref:instances.adoc#to-create-an-instance-locally[To Create an Instance Locally]
-
-[[to-list-dcom-nodes-in-a-domain]]
-
-==== To List `DCOM` Nodes in a Domain
-
-Use the `list-nodes-dcom` subcommand in remote mode to obtain
-information about existing `DCOM` nodes in a domain.
-
-
-[NOTE]
-====
-To obtain information about all existing nodes in a domain, use the
-xref:reference-manual.adoc#list-nodes[`list-nodes`] subcommand.
-====
-
-
-1. Ensure that the DAS is running. Remote subcommands require a running server.
-
-2. Run the xref:reference-manual.adoc#list-nodes-dcom[`list-nodes-dcom`] subcommand.
-+
-[source]
-----
-asadmin> list-nodes-dcom
-----
-
-[[nodes-example-3-2]]
-Example 3-2 Listing Basic Information About All `DCOM` Nodes in a Domain
-
-This example lists the name, type, and host of all `DCOM` nodes in the
-current domain.
-
-[source]
-----
-asadmin> list-nodes-dcom
-xkyd  DCOM  xkyd.example.com
-wpmdl2  DCOM  wpmdl2.example.com
-wpmdl1  DCOM  wpmdl1.example.com
-Command list-nodes-dcom executed successfully.
-----
-
-[[nodes-example-3-3]]
-Example 3-3 Listing Detailed Information About All `DCOM` Nodes in a
-Domain
-
-This example lists detailed information about all `DCOM` nodes in the
-current domain.
-
-[source]
-----
-asadmin> list-nodes-dcom --long=true
-NODE NAME    TYPE   NODE HOST            INSTALL DIRECTORY   REFERENCED BY
-xkyd         DCOM   xkyd.example.com     C:\glassfish8
-wpmdl2       DCOM   wpmdl2.example.com   C:\glassfish8       wdi2
-wpmdl1       DCOM   wpmdl1.example.com   C:\glassfish8       wdi1
-Command list-nodes-dcom executed successfully.
-----
-
-See Also
-
-* xref:reference-manual.adoc#list-nodes[`list-nodes`(1)]
-* xref:reference-manual.adoc#list-nodes-dcom[`list-nodes-dcom`(1)]
-
-You can also view the full syntax and options of the subcommands by
-typing the following commands at the command line:
-
-* `asadmin help list-nodes`
-* `asadmin help list-nodes-dcom`
-
-[[to-test-if-a-dcom-node-is-reachable]]
-
-==== To Test if a `DCOM` Node is Reachable
-
-Use the `ping-node-dcom` subcommand in remote mode to test if a `DCOM`
-node is reachable.
-
-Before You Begin
-
-Ensure that DCOM is configured on the host where the DAS is running and
-on the host that the node represents.
-
-1. Ensure that the DAS is running. Remote subcommands require a running server.
-
-2. Run the `ping-node-dcom` subcommand.
-+
-[NOTE]
-====
-Only the options that are required to complete this task are provided in
-this step. For information about all the options for testing the node,
-see the xref:reference-manual.adoc#ping-node-dcom[`ping-node-dcom`(1)] help page.
-====
-+
-[source]
-----
-asadmin> ping-node-dcom node-name
-----
-node-name::
-  The name of the node to test.
-
-[[nodes-example-3-4]]
-Example 3-4 Testing if a `DCOM` Node Is Reachable
-
-This example tests if the `DCOM` node `wpmdl2` is reachable.
-
-[source]
-----
-asadmin> ping-node-dcom wpmdl2
-Successfully made DCOM connection to node wpmdl2 (wpmdl2.example.com)
-Command ping-node-dcom executed successfully.
-----
-
-See Also
-
-xref:reference-manual.adoc#ping-node-dcom[`ping-node-dcom`(1)]
-
-You can also view the full syntax and options of the subcommand by
-typing `asadmin help ping-node-dcom` at the command line.
-
-[[to-delete-a-dcom-node]]
-
-==== To Delete a `DCOM` Node
-
-Use the `delete-node-dcom` subcommand in remote mode to delete a `DCOM` node.
-
-Deleting a node removes the node from the configuration of the DAS. The
-node's directories and files are deleted when the last {productName}
-instance that resides on the node is deleted.
-
-Before You Begin
-
-Ensure that no {productName} instances reside on the node that you
-are deleting. For information about how to delete an instance, see the
-following sections.
-
-* xref:instances.adoc#to-delete-an-instance-centrally[To Delete an Instance Centrally]
-* xref:instances.adoc#to-delete-an-instance-locally[To Delete an Instance Locally]
-
-1. Ensure that the DAS is running. Remote subcommands require a running server.
-
-2. Confirm that no instances reside on the node that you are deleting.
-+
-[source]
-----
-asadmin> list-nodes-dcom --long=true
-----
-3. Run the xref:reference-manual.adoc#delete-node-dcom[`delete-node-dcom`] subcommand.
-+
-[source]
-----
-asadmin> delete-node-dcom node-name
-----
-node-name::
-  The name of the node that you are deleting.
-
-[[nodes-example-3-5]]
-Example 3-5 Deleting a `DCOM` Node
-
-This example confirms that no instances reside on the `DCOM` node `xkyd`
-and deletes the node `xkyd`.
-
-[source]
-----
-asadmin> list-nodes-dcom --long=true
-NODE NAME    TYPE   NODE HOST            INSTALL DIRECTORY   REFERENCED BY
-xkyd         DCOM   xkyd.example.com     C:\glassfish8
-wpmdl2       DCOM   wpmdl2.example.com   C:\glassfish8       wdi2
-wpmdl1       DCOM   wpmdl1.example.com   C:\glassfish8       wdi1
-Command list-nodes-dcom executed successfully.
-asadmin> delete-node-dcom xkyd
-Command delete-node-dcom executed successfully.
-----
-
-See Also
-
-* xref:instances.adoc#to-delete-an-instance-centrally[To Delete an Instance Centrally]
-* xref:instances.adoc#to-delete-an-instance-locally[To Delete an Instance Locally]
-* xref:reference-manual.adoc#delete-node-dcom[`delete-node-dcom`(1)]
-* xref:reference-manual.adoc#list-nodes-dcom[`list-nodes-dcom`(1)]
-
-You can also view the full syntax and options of the subcommands by
-typing the following commands at the command line:
-
-* `asadmin help delete-node-dcom`
-* `asadmin help list-nodes-dcom`
-
-=======
->>>>>>> 085e1292
+
 [[creating-listing-testing-and-deleting-ssh-nodes]]
 
 === Creating, Listing, Testing, and Deleting `SSH` Nodes
