type=page
status=published
title=Upgrading an Installation of Application Server or {productName}
prev=upgrade-compatibility-issues.html
~~~~~~

= Upgrading an Installation of Application Server or {productName}

[[upgrading-an-installation-of-application-server-or-glassfish-server]]
== 2 Upgrading an Installation of Application Server or {productName}

[CAUTION]
====
This chapter is obsoleted and must be revided.
====

The Upgrade Tool that is bundled with {productName} {product-majorVersion} replicates
the configuration of a previously installed server in the target
installation. The Upgrade Tool assists in upgrading the configuration
and applications from an earlier version of the Application Server or
{productName} to {productName} {product-majorVersion}.

<<<<<<< HEAD
The Upgrade Tool is explained later in
=======
In addition to Upgrade Tool, there are two Update Center tools that
can be used to perform an in-place upgrade to {productName} {product-majorVersion} from
{productName} 3.1.1, 3.1, 3.0.1, and Enterprise Server v3. These
two Update Center tools are:

* Software Update Notifier
* The `pkg` command-line utility

Upgrade Tool and the three Update Center tools are explained later in
>>>>>>> ab638487
this chapter.

To view a list of the older versions from which you can upgrade, see
xref:#supported-releases-for-upgrade-to-glassfish-server-7[Supported Releases for Upgrade to {productName} {product-majorVersion}].

The following topics are addressed here:

* xref:#upgrade-overview[Upgrade Overview]
* xref:#performing-a-side-by-side-upgrade-with-upgrade-tool[Performing a Side-By-Side Upgrade With Upgrade Tool]
* xref:#upgrading-installations-that-use-nss-cryptographic-tokens[Upgrading Installations That Use NSS Cryptographic Tokens]
* xref:#upgrading-clusters-and-node-agent-configurations[Upgrading Clusters and Node Agent Configurations]
* xref:#correcting-potential-upgrade-problems[Correcting Potential Upgrade Problems]

[[upgrade-overview]]

=== Upgrade Overview

The subsections that follow provide information that you will need when
you perform an upgrade.

The following topics are addressed here:

* xref:#upgrade-paths[Upgrade Paths]
* xref:#upgrade-terminology[Upgrade Terminology]
* xref:#summary-of-upgrade-tools-and-procedures[Summary of Upgrade Tools and Procedures]
* xref:#supported-releases-for-upgrade-to-glassfish-server-7[Supported Releases for Upgrade to {productName} {product-majorVersion}]
* xref:#GSUPG00063[Upgrading From Version 8.x or Older Product Releases]
* xref:#upgrading-glassfish-server-inside-a-closed-network[Upgrading {productName} Inside a Closed Network]

[[upgrade-paths]]

==== Upgrade Paths

There are two general paths you can use when upgrading to {productName} {product-majorVersion}:

Side-by-Side::
  A side-by-side upgrade means that the new {productName} release is
  installed in a different directory than the release from which you are
  upgrading. +
  In this scenario, you perform the following steps:

  1.  Perform a basic installation of {productName} {product-majorVersion} in a location
  other than the one being used for the older product.
  2. Copy the configuration from old installation to the new one.
  While initially the Upgrade Tool would copy the configuration from the old installation to the new one,
  currently, this must be done manually.
  3.  Test the new {productName} installation to make sure everything
  is working properly.
  4.  When you are satisfied that the new installation works properly,
  modify your production environment to use the new installation.

+
The side-by-side upgrade path is typically used for live production
  environments because it allows you to thoroughly test the new
  {productName} installation before bringing it into production.

<<<<<<< HEAD
=======
In-Place::
  An in-place upgrade means that the new {productName} release is
  installed directly over and into the same directory as the previous
  product release. The existing configuration is reused in the updated
  installation. +
In this scenario, you simply use the `pkg` utility or
  the Update Notifier in your old installation to overwrite the old
  installation with the new {productName} {product-majorVersion} product. +
  Performing an in-place upgrade is easier than performing a
  side-by-side upgrade, but you lose the ability to switch back and
  forth between the old and new installations. There is also no way to
  revert an in-place upgrade back to the previous product version.
  Because of these limitations, in-place upgrades are typically only
  used by developers and for non-production {productName}
  deployments. +
  Note also that it is only possible to perform an in-place upgrade when
  upgrading from {productName} 3.1.1, 3.1, 3.0.1, or v3. If you are
  upgrading from product versions prior to 3x, you must perform a
  side-by-side upgrade.

>>>>>>> ab638487
For a more detailed overview, see xref:#summary-of-upgrade-tools-and-procedures[Summary of Upgrade Tools
and Procedures].

[[upgrade-terminology]]

==== Upgrade Terminology

The following are important terms related to the upgrade process.

Source Domain Directory::
  The directory of the server domain from which you are upgrading to the
  new version (for example, `c:\glassfish\domains\domain1`).
Target Root Domain's Directory::
  The directory where domains are created on the server to which you are
  upgrading (for example, `c:\glassfish7\glassfish\domains`).
Master Password::
  The SSL certificate database password used in operations such as
  {productName} startup. This term refers to the master password of
  the installation from which you want to upgrade. You need to specify
  this password if you have changed it from the default value of
  `changeit`.

[[summary-of-upgrade-tools-and-procedures]]

==== Summary of Upgrade Tools and Procedures

There are several tools you can use to upgrade from an earlier {productName} or Enterprise Server installation to {productName} {product-majorVersion}. The
general procedures for upgrading to {productName} {product-majorVersion} vary depending
on which tool you use and the product version from which you are upgrading.

The following topics are addressed here:

* xref:#summary-of-tools-for-performing-an-upgrade[Summary of Tools for Performing an Upgrade]
* xref:#summary-of-procedure-for-upgrading-with-upgrade-tool[Summary of Procedure for Upgrading With Upgrade Tool]
<<<<<<< HEAD
=======
* xref:#summary-of-procedure-for-upgrading-with-the-software-update-notifier[Summary of Procedure for Upgrading With the Software Update Notifier]
* xref:#summary-of-procedure-for-upgrading-with-the-pkg-utility[Summary of Procedure for Upgrading With the `pkg` Utility]
>>>>>>> ab638487

[[summary-of-tools-for-performing-an-upgrade]]

===== Summary of the Upgrade Tool Performing an Upgrade

Currently, There is only one tool you can use to perform an upgrade to {productName} {product-majorVersion} as described below.

* xref:#upgrade-tool[Upgrade Tool]
<<<<<<< HEAD
=======
* xref:#software-update-notifier[Software Update Notifier]
>>>>>>> ab638487

[[upgrade-tool]]

Upgrade Tool

The {productName} Upgrade Tool is tended solely for performing
side-by-side upgrades from any compatible older product version to
{productName} {product-majorVersion}.

Upgrade Tool provides a number of features that aid in the migration of
older configurations and applications to a new {productName} {product-majorVersion}
installation. These features are described in more detail in
xref:#upgrade-tool-functionality[Upgrade Tool Functionality].

In {productName} {product-majorVersion}, the term _Upgrade Tool_ refers
to the asadmin start-domain --upgrade command of the ASAdmin CLI tool,
which is installed in as-install/bin directory.

[NOTE]
====
Upgrade Tool is the only tool you can use when upgrading to {productName} {product-majorVersion} from product versions prior to {productName} 3.0.1 or
Enterprise Server v3.
====

See xref:#summary-of-procedure-for-upgrading-with-upgrade-tool[Summary of Procedure for Upgrading With Upgrade Tool]
for an overview of the general procedure for performing an upgrade with
Upgrade Tool.

<<<<<<< HEAD
=======
[[software-update-notifier]]

Software Update Notifier

The {productName} Software Update Notifier enables you to perform
an in-place upgrade from {productName} 3.1.1, 3.1, 3.0.1, or
Enterprise Server v3. But you cannot use the Software Update Notifier
to upgrade from product releases prior 3.0.1 and v3.

The Software Update Notifier is distributed as a configuration option
during {productName} {product-majorVersion}, 3.0.1, and Enterprise Server v3
installation. If installed and enabled, the Software Update Notifier
monitors your installation and pops up a notification balloon when
updates or upgrades are available for your product.

See xref:#summary-of-procedure-for-upgrading-with-the-software-update-notifier[Summary of Procedure for Upgrading With the Software
Update Notifier] for an overview of the general procedure for performing
an upgrade with the Software Update Notifier. For more information about
the Update Notifier, refer to the Update Tool online help.

>>>>>>> ab638487
[[summary-of-procedure-for-upgrading-with-upgrade-tool]]

===== Summary of Procedure for Upgrading With Upgrade Tool

The general procedure for using Upgrade Tool to perform an upgrade to
{productName} {product-majorVersion} from any compatible older version of {productName} or Enterprise Server comprises the following steps:

1. Download {productName} {product-majorVersion} and perform a Standard Installation,
as described in "xref:installation-guide.adoc#GSING00007[
To Install {productName} Using the Self-Extracting File]"
in {productName} Installation Guide.
2. Copy any custom or third-party libraries from the older installation
to their corresponding locations in the new {productName} {product-majorVersion}
installation directories. Note that you should only copy custom or
third-party libraries here. Do not copy an libraries from the actual
domain that will be upgraded.
3. To copy the configuration from the old installation to the new one,
    - copy GlassFish domain directory, e.g. `glassfish/domains/domain1`
    - copy the nodes directory if it exists, e.g. `glassfish/nodes`
4. Run the `asadmin start-domain --upgrade` command from the new {productName} {product-majorVersion}
as-install``/bin`` directory.
5. Start the new {productName} {product-majorVersion} DAS with the
`asadmin start-domain` subcommand.

This procedure is described in more detail in xref:#performing-a-side-by-side-upgrade-with-upgrade-tool[Performing a
Side-By-Side Upgrade With Upgrade Tool].

<<<<<<< HEAD
=======
[[summary-of-procedure-for-upgrading-with-the-software-update-notifier]]

===== Summary of Procedure for Upgrading With the Software Update Notifier

The general procedure for using the Software Update Notifier to perform
an upgrade to {productName} {product-majorVersion} from {productName}3.0.1 or
Enterprise Server v3 comprises the following steps:

1. Wait for the Software Update Notifier to pop up a notification
balloon informing you that updates are available.
2. Click the balloon prompt to launch the Software Update GUI.
3. Manually stop all server instances and the domain.
4. Use the Software Update GUI to perform the upgrade. This updates
your server to the {product-majorVersion} release.
5. Upgrade the domain by running the `asadmin start-domain --upgrade`
subcommand. This performs the upgrade and then shuts down the DAS.
6. Restart the upgraded DAS normally with the with the
`asadmin start-domain` subcommand.

This procedure is described in more detail in xref:#to-upgrade-using-the-software-update-notifier[To Upgrade
Using the Software Update Notifier].

[[summary-of-procedure-for-upgrading-with-the-pkg-utility]]

===== Summary of Procedure for Upgrading With the `pkg` Utility

The general procedure for using the `pkg` utility to perform an upgrade
to {productName} {product-majorVersion} from {productName}3.0.1 or Enterprise Server
v3 comprises the following steps:

1. Manually stop all server instances and the domain.
2. Run the as-install-parent`/bin/pkg` command with the desired options
in the older product directory. This updates your server to the {product-majorVersion}
release.
3. Upgrade the domain by running the `asadmin start-domain --upgrade`
subcommand. This performs the upgrade and then shuts down the DAS.
4. Restart the upgraded DAS normally with the with the
`asadmin start-domain` subcommand.

This procedure is described in more detail in xref:#to-upgrade-from-the-command-line-using-the-pkg-utility[To Upgrade
From the Command Line Using the `pkg` Utility].

>>>>>>> ab638487
[[supported-releases-for-upgrade-to-glassfish-server-7]]

==== Supported Releases for Upgrade to {productName} {product-majorVersion}

Upgrades to {productName} {product-majorVersion} are supported from the following
earlier {productName} product releases:

* Sun GlassFish Enterprise Server v2.1.1
* Sun GlassFish Enterprise Server v3
* {productName} 3.0.1
* {productName} 3.1
* {productName} 3.1.1

[[GSUPG00063]][[upgrading-from-version-8.x-or-older-product-releases]]

==== Upgrading From Version 8.x or Older Product Releases

It is not possible to upgrade to {productName} {product-majorVersion} directly from Sun
GlassFish Enterprise Server 8.x or older product releases.

To upgrade from a product release that is older than any of those listed
in xref:#supported-releases-for-upgrade-to-glassfish-server-7[Supported Releases for Upgrade to {productName} {product-majorVersion}],
you must first upgrade your older product release to one of the releases
that are supported for upgrade to {productName} {product-majorVersion}.

For example, to upgrade from any Enterprise Server 8.x release, you
first need to upgrade that older release to Enterprise Server 2.1.1.
That is, your upgrade path would be as follows:

Enterprise Server 8.x⇒Enterprise Server 2.1.1⇒{productName} {product-majorVersion}

Sun GlassFish Enterprise Server 2.1.1 is available for download from the
http://glassfish.java.net/public/downloadsindex.html[GlassFish Community
Downloads] (`http://glassfish.java.net/public/downloadsindex.html`)
page. Instructions for upgrading to Enterprise Server 2.1.1 are provided
in http://download.oracle.com/docs/cd/E19879-01/821-0180/index.html[Sun
GlassFish Enterprise Server 2.1.1 Upgrade Guide]
(`http://docs.oracle.com/cd/E19879-01/821-0180/index.html`).

After upgrading your older Enterprise Server installation to Enterprise
Server 2.1.1, you can proceed normally with the instructions in this
guide to complete the upgrade to {productName} {product-majorVersion}.

[[upgrading-glassfish-server-inside-a-closed-network]]

==== Upgrading {productName} Inside a Closed Network

For instructions on upgrading a {productName} installation in an
environment where Internet access is not available, see
"xref:administration-guide.adoc#GSADG00575[
Extending and Updating {productName} Inside a Closed Network]"
in {productName} Administration Guide.

[[performing-a-side-by-side-upgrade-with-upgrade-tool]]

=== Performing a Side-By-Side Upgrade With Upgrade Tool

This section explains how to use Upgrade Tool to perform a side-by-side
upgrade to {productName} {product-majorVersion} from any compatible older product release.

The following topics are addressed here:

* xref:#upgrade-tool-summary[Upgrade Tool Summary]
* xref:#upgrade-tool-functionality[Upgrade Tool Functionality]
* xref:#to-upgrade-from-the-command-line-using-upgrade-tool[To Upgrade From the Command Line Using Upgrade Tool]

[[upgrade-tool-summary]]

==== Upgrade Tool Summary

The Upgrade Tool upgrades your domain configurations and deployed
applications. When you use the Upgrade Tool, the source server and the
target server are normally installed on the same machine, but under
different install locations. Both server file systems must be accessible
from the system on which you perform the upgrade.

To perform the upgrade, the user who runs the upgrade needs to have read
permissions for the source and target directories and write permission
for the target directory.

You can perform an upgrade using Upgrade Tool in the following ways:

* xref:#to-upgrade-from-the-command-line-using-upgrade-tool[To Upgrade From the Command Line Using Upgrade Tool]

[[upgrade-tool-functionality]]

==== Upgrade Tool Functionality

The Upgrade Tool migrates the configurations and deployed applications
from an earlier version of Sun Java System Application Server or Sun
GlassFishEnterprise Server to the current version. Database migrations
or conversions are not part of this upgrade process.

Briefly, the Upgrade Tool performs the following steps:

* Copies the older source domain directory to the new target `domains` directory.
* Calls the `asadmin start-domain --upgrade` command to migrate the
source configurations to the new target {productName} installation.
* Sends all `asadmin` command output to the screen and to the
`upgrade.log` file, and sends all server output to the `server.log` file.

Additional Upgrade Tool functions are explained in the following sections:

* xref:#migration-of-deployed-applications[Migration of Deployed Applications]
* xref:#upgrade-of-clusters[Upgrade of Clusters]
* xref:#upgrade-verification[Upgrade Verification]

[[migration-of-deployed-applications]]

===== Migration of Deployed Applications

Application archives (EAR files) and component archives (JAR, WAR, and
RAR files) that are deployed in the source server do not require any
modification to run on {productName} {product-majorVersion}.
Components that may have incompatibilities are deployed on {productName} {product-majorVersion} with the `compatibility` property set to `v2` and will run
without change on {productName} {product-majorVersion}. You may, however, want to
consider modifying the applications to conform to Jakarta EE 6 requirements.

The Jakarta EE 6 platform specification imposes stricter requirements than
Jakarta EE 5 did on which JAR files can be visible to various modules
within an EAR file. In particular, application clients must not have
access to EJB JAR files or other JAR files in the EAR file unless they
use a `Class-Path` header in the manifest file, or unless references use
the standard Java SE mechanisms (extensions, for example), or use the
Jakarta EE `library-directory` mechanism. Setting the `library-directory`
property to `v2` removes these Jakarta EE 6 restrictions.

Applications and components that are deployed in the source server are
deployed on the target server during the upgrade. Applications that do
not deploy successfully on the target server must be deployed manually
on the target server by the user.

If a domain contains information about a deployed application and the
installed application components do not agree with the configuration
information, the configuration is migrated unchanged, without any
attempt to reconfigure the incorrect configurations.

[[upgrade-of-clusters]]

===== Upgrade of Clusters

When upgrading from a clustered configuration, the older cluster
information is retained in a new `domain.xml` file in the {productName} {product-majorVersion} installation directories. However, it is still necessary to
manually re-create the server instances that are contained in the
clusters. This procedure is explained in xref:#upgrading-clusters-and-node-agent-configurations[Upgrading Clusters
and Node Agent Configurations].

[[upgrade-verification]]

===== Upgrade Verification

An upgrade log records the upgrade activity. The upgrade log file is
named `upgrade.log` and is created in the working directory from which
the Upgrade Tool is run. Additional information is recorded in the
server log of the upgraded domain.

You can also use the `asadmin version` subcommand after starting the
upgraded domain to verify the new {productName} product version; for example:

[source]
----
asadmin> version
Version = Eclipse GlassFish 7.0.0 (build 42)
Command version executed successfully.
----

[[to-upgrade-from-the-command-line-using-upgrade-tool]]

==== To Upgrade From the Command Line Using Upgrade Tool

This procedure explains how to use the Upgrade Tool command line to
upgrade to {productName} {product-majorVersion} from any supported older product release.
See xref:#supported-releases-for-upgrade-to-glassfish-server-7[Supported Releases for Upgrade to {productName} {product-majorVersion}] for a list of supported releases.

Before You Begin

Ensure that the domains on the source server from which you are
upgrading are stopped before proceeding.

1. Download and install {productName} {product-majorVersion} using the Typical
Installation path. +
See "xref:installation-guide.adoc#GSING00025[
Installing {productName} From a Self-Extracting Bundle]"
in {productName} Installation Guide for instructions.

2. Copy any custom or third-party libraries that may be located in the
source as-install``/lib`` directory to the target as-install``/lib``
directory. +
Custom and third-party libraries should normally be located in the
domain-dir``/lib`` directory. This step is only necessary for custom or
third-party libraries that may be located in the nonstandard
as-install``/lib`` directory.

3. Start Upgrade Tool from a command shell for your operating environment.
+
[NOTE]
====
Use the Upgrade Tool that is located in the target {productName} {product-majorVersion}
installation, not the older source installation.
====
+
[source]
----
asadmin start-domain --upgrade
[-s|--source source-domain-directory]
[-t|--target target-domain-directory]
[-f|--passwordfile password-file]
----

+
Explanations of these options are provided at the end of this procedure.

4. Follow the prompts to perform the upgrade. +
If a name used for an older domain that you are upgrading already exists
in the new target domains directory, Upgrade Tool will ask if you want
to rename the new directory so the old directory can be copied to the
new installation.
* If you type `y` in response, the directory is renamed
domain-name`.original`. If that name already exists, the directory will
be renamed domain-name`.orginal.0`. For example, if the old domain
directory is named `domain1`, it will be renamed `domain1.original`, or
if that name already exists, `domain1.original.0`.
* If you type `n`, you are prompted to specify a different directory
name or quit.
+
The domain is upgraded and the results are output to the console.

5. Review the console output to verify that the upgrade proceeded correctly. +
This output is also written to the `output.log` file for later review. +
If there are any `SEVERE` or `WARNING` messages in the `server.log`
file, the upgrade output will say
`"Possible error encountered during upgrade. See server log after upgrade process completes."`

6. Start the upgraded {productName} {product-majorVersion} domain.
+
[source]
----
asadmin start-domain domain-name
----
Log in to the Administration Console with the user name and password you
used in the older server.
+
[NOTE]
====
{productName} {product-majorVersion} does not support NSS authentication. If you are
upgrading from a Enterprise Profile configuration that uses NSS
authentication, follow the procedure in xref:#upgrading-installations-that-use-nss-cryptographic-tokens[Upgrading
Installations That Use NSS Cryptographic Tokens].
====

7. If you are upgrading a clustered configuration or a configuration in
which node agents were used, proceed with the instructions in
xref:#upgrading-clusters-and-node-agent-configurations[Upgrading Clusters and Node Agent Configurations].

<<<<<<< HEAD
=======
[[gktiu]]
Example 2-1 Using the `asupgrade` Command Line

The following example shows how to use the `asupgrade` command-line
utility in non-interactive mode to upgrade an existing Sun GlassFish
Enterprise Server v2.1 installation to {productName} {product-majorVersion}. The
following command should be entered on a single line.

[source]
----
asupgrade -c -s /home/glassfish/domains/domain1 -f /root/mypassword
-t /home/glassfish7/glassfish/domains
----

asupgrade Command-Line Options

Listed below are the `asupgrade` command-line options, including the
short form, the long form, and a description of each option.

[width="100%",cols="<26%,<26%,<48%",options="header",]
|===
|Short Form |Long Form |Description

|`-c`
|`--console`
|Launches the upgrade command line utility.

|`-V`
|`--version`
|The version of the {productName}.

|`-h`
|`--help`
|Displays the arguments for launching the upgrade utility.

|`-s` source-domain-directory
|`--source` source-domain-directory
|The domain-dir directory in the source (older) server installation.

|`-t` target-domains-directory
|`--target` target-domains-directory
|The desired domain-root-dir directory in the {productName} {product-majorVersion} target
installation; default is as-install``/domains``

|`-f` password-file
|`--passwordfile` password-file
|The file containing the administration password and the master password.
|===

Next Steps

* Browse to the URL `http://localhost:8080` to view the
domain-dir``/docroot/index.html`` file. This file is brought over during
the upgrade. You may want to copy the default {productName} {product-majorVersion} file
from the `domain1.original/docroot` directory and customize it for your
{productName} {product-majorVersion} installation.
* To register your installation of {productName} from the
Administration Console, select the Registration item from the Common
Tasks page. For step-by-step instructions on the registration process,
click the Help button on the Administration Console.

[[to-upgrade-using-the-upgrade-tool-wizard]]

==== To Upgrade Using the Upgrade Tool Wizard

This procedure explains how to use the graphical Upgrade Tool Wizard to
upgrade to {productName} {product-majorVersion} from any supported older product release.
See xref:#supported-releases-for-upgrade-to-glassfish-server-7[Supported Releases for Upgrade to {productName} {product-majorVersion}] for a list of supported releases.

Before You Begin

Ensure that the source domains from which you are upgrading are stopped
before proceeding.

1. Download and install {productName} {product-majorVersion} using the Typical Installation path. +
See "xref:installation-guide.adoc#GSING00025[
Installing {productName} From a Self-Extracting Bundle]"
in {productName} Installation Guide for instructions.

2. Copy any custom or third-party libraries that may be located in the
source as-install``/lib`` directory to the target as-install``/lib`` directory. +
Custom and third-party libraries should normally be located in the
domain-dir``/lib`` directory. This step is only necessary for custom or
third-party libraries that may be located in the nonstandard
as-install``/lib`` directory.

3. Start the Upgrade Tool wizard from a command shell for your
operating environment.
+
[NOTE]
====
Use the Upgrade Tool that is located in the target {productName} {product-majorVersion}
installation, not the older source installation.
====
+
* On UNIX systems
+
[source]
----
as-install/bin/asupgrade
----
* On Windows systems
+
[source]
----
as-install\bin\asupgrade.bat
----

+
[TIP]
====
You may find it faster to run the `asupgrade` command with the `s`
source-domain-directory option, which will prefill the Source Domain
Directory field in the next step.
====

4. In the Source Domain Directory field, type the domain directory of
the existing installation from which to import the configuration, or
click Browse. +
For example, you might type `c:\glassfish\domains\domain1`.

5. In the Target Domains Root Directory field, type the location of the
{productName} {product-majorVersion} installation to which to transfer the
configuration, or click Browse. +
The default is the full path name of the `domains` directory of your
{productName} {product-majorVersion} installation (for example,
`c:\glassfish{product-majorVersion}\glassfish\domains`).

6. Provide the master password of the source application server. +
The domain will be upgraded using these credentials. If you do not
specify a password here, the default master password is used.
+
[NOTE]
====
{productName} {product-majorVersion} does not support NSS authentication. If you are
upgrading from a Enterprise Profile configuration that uses NSS
authentication, follow the procedure in xref:#upgrading-installations-that-use-nss-cryptographic-tokens[Upgrading
Installations That Use NSS Cryptographic Tokens].
====

7. Click Next. +
If a name used for an older domain that you are upgrading already exists
in the new target domains directory, Upgrade Tool will ask if you want
to rename the new directory so the old directory can be copied to the
new installation.
* If you click OK in response, the directory is renamed
domain-name``.original``. If that name already exists, the directory will
be renamed domain-name``.orginal.0``. For example, if the old domain
directory is named `domain1`, it will be renamed `domain1.original`, or
if that name already exists, `domain1.original.0`.
* If you click No, you brought back to the main screen.

+
The domain is upgraded and the Upgrade Results page displays the status
of the upgrade operation.

8. Review the output in the Upgrade Results page to verify that the
upgrade proceeded correctly. +
If there are any `SEVERE` or `WARNING` messages in the `server.log`
file, the upgrade output will say
`"Possible error encountered during upgrade. See server log after upgrade process completes."`

9. Click Finish to exit the Upgrade Tool when the upgrade process is
complete.

10. Start the upgraded {productName} {product-majorVersion} domain.
+
[source]
----
asadmin start-domain domain-name
----

11. If you are upgrading a clustered configuration or a configuration in
which node agents were used, proceed with the instructions in
xref:#upgrading-clusters-and-node-agent-configurations[Upgrading Clusters and Node Agent Configurations].



Next Steps

* Browse to the URL `http://localhost:8080` to view the
domain-dir`/docroot/index.html` file. This file is brought over during
the upgrade. You may want to copy the default {productName} {product-majorVersion} file
from the `domain1.original/docroot` directory and customize it for your
{productName} {product-majorVersion} installation.
* To register your installation of {productName} from the
Administration Console, select the Registration item from the Common
Tasks page. For step-by-step instructions on the registration process,
click the Help button on the Administration Console.

[[performing-an-in-place-upgrade-with-the-update-center-tools]]

=== Performing an In-Place Upgrade With the Update Center Tools

This section explains how to use the two Update Center tools to
perform an in-place upgrade to {productName} {product-majorVersion} from {productName} 3.0.1 or Enterprise Server v3. Specifically, the two tools
explained in this section are:

* Software Update Notifier
* The `pkg` command-line utility

[NOTE]
====
{productName} 3.0.1 and Enterprise Server v3 are the only product
releases that can be upgraded to the 7 release with the Update Center
tools. If you are upgrading from any other product release, you must use
Upgrade Tool, as described in xref:#performing-a-side-by-side-upgrade-with-upgrade-tool[Performing a Side-By-Side
Upgrade With Upgrade Tool].
====

The following topics are addressed here:

* xref:#update-center-tool-procedures[Update Center Tool Procedures]
* xref:#to-upgrade-using-the-software-update-notifier[To Upgrade Using the Software Update Notifier]
* xref:#to-upgrade-from-the-command-line-using-the-pkg-utility[To Upgrade From the Command Line Using the `pkg` Utility]

[[update-center-tool-procedures]]

==== Update Center Tool Procedures

Unlike when using Upgrade Tool, when you use the
Software Update Notifier or the `pkg` utility to perform a {productName} {product-majorVersion} upgrade, the older source server directories are overwritten
with the new target server directories, and the existing configuration
and deployed applications are reused in the updated installation.

To perform the upgrade, the user who runs the upgrade needs to have read
and writer permissions for the server installation directories.

You can perform an upgrade using the Update Center tools in the
following ways:

* xref:#to-upgrade-using-the-software-update-notifier[To Upgrade Using the Software Update Notifier]
* xref:#to-upgrade-from-the-command-line-using-the-pkg-utility[To Upgrade From the Command Line Using the `pkg` Utility]



[[to-upgrade-using-the-software-update-notifier]]

==== To Upgrade Using the Software Update Notifier

This procedure explains how to use the Software Update Notifier to
perform an in-place upgrade to {productName} {product-majorVersion} from {productName} 3.0.1 or Enterprise Server v3. Note that it is not possible to
use this procedure with any other product releases.

Before You Begin

The Software Update Notifier must be installed and enabled on the
{productName} or Enterprise Server release from which you are
upgrading. Software Update Notifier installation is typically performed
during the initial {productName} or Enterprise Server installation.
The Software Update Notifier can also be installed later using Update
Tool. For more information about the Update Notifier, refer to the
Update Tool online help.

1. Wait for the Software Update Notifier to pop up a notification
balloon informing you that updates are available.

2. Click the balloon prompt to open the Software Update GUI.

3. Manually stop all domains and server instances.

4. Using the Software Update GUI, select the items you want to upgrade
and start the installation. +
Ensure that {productName} {product-majorVersion} is one of the items you select for
upgrade. This upgrades the server and selected components to the latest
available versions.

5. Upgrade the domain by starting the DAS with the `--upgrade` option.
+
[source]
----
as-install/bin/asadmin start-domain --upgrade domain-name
----
This upgrades the domain and then shuts down the DAS.

6. Start the DAS normally.
+
[source]
----
as-install/bin/asadmin start-domain domain-name
----



Next Steps

* Browse to the URL `http://localhost:8080` to view the
domain-dir`/docroot/index.html` file. This file is brought over during
the upgrade. You may want to copy the default {productName} {product-majorVersion} file
from the `domain1.original/docroot` directory and customize it for your
{productName} {product-majorVersion} installation.
* To register your installation of {productName} from the
Administration Console, select the Registration item from the Common
Tasks page. For step-by-step instructions on the registration process,
click the Help button on the Administration Console.

[[to-upgrade-from-the-command-line-using-the-pkg-utility]]

==== To Upgrade From the Command Line Using the `pkg` Utility

This procedure explains how to use the `pkg` utility to perform an
in-place upgrade to {productName} {product-majorVersion} from {productName} 3.0.1 or
Enterprise Server v3. Note that it is not possible to use this procedure
with any other product releases.

1. Ensure that all domains on the source server from which you are
upgrading are stopped before proceeding.

2. In a command shell for your operating environment, navigate to the
as-install-parent``/bin`` directory.

3. Use the `pkg image-update` command to update your entire {productName} 3.0.1 or Enterprise Server v3 installation to {productName} {product-majorVersion}.
+
[source]
----
./pkg image-update
----
This upgrades the server components to the latest available versions.

4. Upgrade the domain by starting the DAS with the `--upgrade` option.
+
[source]
----
as-install/bin/asadmin start-domain --upgrade domain-name
----
This upgrades the domain and then shuts down the DAS.

5. Start the DAS normally.
+
[source]
----
as-install/bin/asadmin start-domain domain-name
----

Next Steps

* Browse to the URL `http://localhost:8080` to view the
domain-dir`/docroot/index.html` file. This file is brought over during
the upgrade. You may want to copy the default {productName} {product-majorVersion} file
from the `domain1.original/docroot` directory and customize it for your
{productName} {product-majorVersion} installation.
* To register your installation of {productName} from the
Administration Console, select the Registration item from the Common
Tasks page. For step-by-step instructions on the registration process,
click the Help button on the Administration Console.

>>>>>>> ab638487
[[upgrading-installations-that-use-nss-cryptographic-tokens]]

=== Upgrading Installations That Use NSS Cryptographic Tokens

{productName} v2.x EE (Enterprise Edition) uses Network Security
Services (NSS) for cryptographic software tokens. {productName} {product-majorVersion}
does not support NSS, so when performing an upgrade from v2.x EE to 7
additional manual configuration steps must be performed.

The following topics are addressed here:

* xref:#to-prepare-for-the-upgrade[To Prepare for the Upgrade]
* xref:#to-perform-post-upgrade-configuration[To Perform Post-Upgrade Configuration]
* xref:#to-upgrade-pkcs11-hardware-tokens[To Upgrade PKCS#11 Hardware Tokens]

[[to-prepare-for-the-upgrade]]

==== To Prepare for the Upgrade

This procedure explains how to prepare for modifying an NSS-based
{productName} 2.x installation when upgrading to {productName} {product-majorVersion}.

1. Download and install {productName} {product-majorVersion} using the Typical Installation path. +
Ensure that you install the new {productName} {product-majorVersion} product in a
directory that is different than the one used for the older installation
from which you are upgrading. +
See "xref:installation-guide.adoc#GSING00025[
Installing {productName} From a Self-Extracting Bundle]"
in {productName} Installation Guide for instructions.

2. Rename the new {productName} {product-majorVersion} domain-dir (the default is
as-install``/domains/domain1``) to a name of your choice. +
In this procedure, `31domain` is used for the renamed {productName} {product-majorVersion} domain.

3. Copy the older source domain to be upgraded to the new {productName} {product-majorVersion} as-install``/domains`` directory. +
In this procedure, `domain1` is used for the older source domain that is
copied to the new {productName} {product-majorVersion} installation.
+
[NOTE]
====
The remaining steps in this procedure are performed on the copy of your
source domain that you created in this step, rather than on your
original source domain. It is strongly recommended that you perform the
{productName} {product-majorVersion} upgrade on a copy of your old domain rather than on
the original.
====

4. Copy the `server.policy`, `keystore.jks`, and `cacerts.jks` files
from the renamed `./31domain/config` directory to the `./domain1/config`
directory to be upgraded. +
For example:
+
[source]
----
cp as-install/domains/31domain/config/server.policy as-install/domains/domain1/config
cp as-install/domains/31domain/config/keystore.jks as-install/domains/domain1/config
cp as-install/domains/31domain/config/cacerts.jks as-install/domains/domain1/config
----
This will overwrite the master password for `./domain1` with the
password used in the `./31domain`.

5. Modify the `domain.xml` file for `./domain1`.
[arabic]
.. Add the following `jvm-options` under `server-config` and
`default-config`:
+
[source]
----
-Djavax.net.ssl.keyStore=${com.sun.aas.instanceRoot}/config/keystore.jks
-Djavax.net.ssl.trustStore=${com.sun.aas.instanceRoot}/config/cacerts.jks
----
.. Remove the following `jvm-option` under `server-config` and
`default-config`:
+
[source]
----
-Dcom.sun.appserv.nss.db=${com.sun.aas.instanceRoot}/config
----

6. Upgrade `./domain1` by starting the DAS in the new {productName} {product-majorVersion}
installation with the `--upgrade` option.
+
[source]
----
as-install/bin/asadmin start-domain --upgrade domain1
----
This upgrades the domain and then shuts down the DAS.
7. Start the upgraded DAS normally.
+
[source]
----
as-install/bin/asadmin start-domain domain1
----

[[to-perform-post-upgrade-configuration]]

==== To Perform Post-Upgrade Configuration

These instructions explain the post-upgrade configuration steps that
must be performed when upgrading from an NSS-based installation to
{productName} {product-majorVersion}.

Before You Begin

Before proceeding with this procedure, complete the procedure explained
in xref:#to-prepare-for-the-upgrade[To Prepare for the Upgrade].

1. Start the {productName} {product-majorVersion} domain, if it is not already running,
and open the {productName} Admin Console in a browser window. +
The default URL is `https://localhost:4848` +
As part of the xref:#to-prepare-for-the-upgrade[To Prepare for the Upgrade] procedure, the
default keystore with a default self-signed key-certificate pair with an
alias named `s1as` and a keystore password `changeit` was copied into
the v2.x domain before the upgrade.

2. If your default server alias in the NSS v2.x domain is not `s1as`,
you can delete this entry using the following command:
+
[source]
----
keytool -delete -keystore keystore.jks -storepass changeit -alias s1as
keytool -delete -keystore cacerts.jks -storepass changeit -alias s1as
----

3. If the master password for the v2.x domain is not the default
password `changeit`, you need to change the new keystore password to
match the v2.x master password.
+
[source]
----
keytool -storepasswd -new v2-master-password \
-keystore keystore.jks -storepass changeit
keytool -storepasswd -new v2-master-password \
-keystore cacerts.jks -storepass changeit
----

4. Take note of all the `KeyEntries` that exist in your NSS database.
+
These entries must be migrated to the `keystore.jks` in the {productName} {product-majorVersion} domain. The following command can be used to list all the
`KeyEntries` in the NSS database:
+
[source]
----
certutil -L -d $AS_NSS_DB
----
`AS_NSS_DB` should point to the `${com.sun.aas.instanceRoot}/config` for
the 7 instance into which the v2.x domain was copied. The listing with
the attribute combinations `u,u,u` are the `KeyEntries`. +
For example:
+
[source]
----
s1as u,u,u
----

+
[NOTE]
====
To run the `certutil` command, your `LD_LIBRARY_PATH` must point to the
directory containing NSS library and DLLs.
====

5. For each `PrivateKey-Certificate` pair (`KeyEntry`) that exists in
the v2.x NSS database, use the following commands to export them from
the NSS database and import them into the newly created `keystore.jks` file. +
Make sure you use the same alias when importing the `KeyEntry` into the
JKS keystore. For example, if s1as is the only alias present in the NSS
database, the following command can be used:
+
[source]
----
> pk12util -o /tmp/s1as_pk.p12 -n s1as -d $AS_NSS_DB
>keytool -importkeystore -srckeystore /tmp/s1as_pk.p12 -destkeystore \
${com.sun.aas.instanceRoot}/config/keystore.jks -srcstoretype PKCS12 \
-deststoretype JKS -srcstorepass v2-master-password \
-deststorepass v3-master-password -srcalias s1as \
-destalias s1as -srckeypass v2-master-password \
-destkeypass v3-master-password
----
+
[NOTE]
====
The reference to v3-master-password could be the same as
v2-master-password if you intend to retain the same master password for
the 7 domain after upgrading from v2.x.
====

6. If the `s1as` alias represents a `KeyEntry` with a self-signed
certificate, the self-signed certificate must be copied to the
`truststore`.
+
[source]
----
>certutil -L -n s1as -r -d $AS_NSS_DB> /tmp/s1as.der>keytool -import -keystore cacerts.jks -storepass v3-master-password \
-file /tmp/s1as.der -alias s1as
----
7. There is a rare chance that the 2.x NSS database has some CA
(Certificate Authority) certificates that are absent in the default
created `truststore`. In such cases, all aliases that are missing in the
`truststore` (`cacerts.jks`) need to collected.
[arabic]
.. `certutil -L -d $AS_NSS_DB` +
Example output:
+
[source]
----
verisignc1g1 T,c,c
verisignc1g2 T,c,c
verisignc1g3 T,c,c
----
.. `keytool -list -keystore cacerts.jks -storepass` v3-master-password +
Example output:
+
[source]
----
godaddyclass2ca, Jan 20, 2005, trustedCertEntry,
Certificate fingerprint (MD5): 91:DE:06:25:AB:DA:FD:32:17:0C:BB:25:17:2A:84:67
verisignclass1g3ca, Mar 26, 2004, trustedCertEntry,
Certificate fingerprint (MD5): B1:47:BC:18:57 1:18:A0:78:2D:EC:71:E8:2A:95:73
secomevrootca1, May 1, 2008, trustedCertEntry,
Certificate fingerprint (MD5): 22:2D:A6:01:EA:7C:0A:F7:F0:6C:56:43:3F:77:76 3
----

8. For each of the aliases from the `certutil` output in the preceding
step that are required but missing in the `truststore` listing, execute
the following commands to export and import them into the 7 domain's
`truststore`.
+
[source]
----
>certutil -L -n verisignc1g1 -r -d $AS_NSS_DB> /tmp/verisignc1g1.der>keytool -import -keystore cacerts.jks -storepass v3-master-password \
-file /tmp/verisignc1g1.der -alias verisignc1g1
----

[NOTE]
====
Sometimes just the alias names that are used in the NSS database are
different, and the same certificate is, in fact, present in the 7
default `truststore`.
====


[[to-upgrade-pkcs11-hardware-tokens]]

==== To Upgrade PKCS#11 Hardware Tokens

If you are using {productName} v2.x Enterprise Edition with Hardware
Tokens (for example, FIPS-140 compliant Sun Cryptographic Accelerator
6000 or other Sun Cryptographic Accelerators) configured by means of
NSS-PKCS11, then the v2.x EE-to-7 upgrade solution is to directly
configure the Hardware Token as a PKCS11 token using the JDK-JSSE
supported mechanisms for configuring PKCS#11 tokens.

1. Set the `javax.net.ssl.keyStoreType` `jvm-options` in {productName} {product-majorVersion} to PKCS11.
+
[source,xml]
----
<jvm-options>-Djavax.net.ssl.keyStoreType=PKCS11</jvm-options>
----

2. Set the `javax.net.ssl.keyStore` URL should be set to l since this
is a hardware token.
+
[source,xml]
----
<jvm-options>-Djavax.net.ssl.keyStore=NONE</jvm-options>
----

3. Change the password for the `truststore` and the {productName}
`MasterPassword` to match the PIN of your `HardwareToken`.

4. Since you are using a Hardware Token, you can delete the
`keystore.jks` for the migrated domain.

5. Ensure the `token-alias` for the hardware token (private key) that
you intend to use as the Server's Key for SSL is mentioned in every
relevant place in the `domain.xml` for the domain. +
For example, the `cert-nickname` attribute for the `<ssl/>` element
under the `protocol` configuration.

6. If the Hardware Token is to act as a `TrustStore` as well, remove
the `cacerts.jks` file from the domain-dir``/config`` directory. +
Ensure that the following two `jvm-options` are set in the `domain.xml` file:
+
[source,xml]
----
<jvm-options>-Djavax.net.ssl.trustStore=NONE</jvm-options>
<jvm-options>-Djavax.net.ssl.trustStoreType=PKCS11</jvm-options>
----

[[upgrading-clusters-and-node-agent-configurations]]

=== Upgrading Clusters and Node Agent Configurations

This section explains additional steps you need to perform when
upgrading cluster and node agent configurations from Application Server
or Enterprise Server to {productName} {product-majorVersion}.

{productName} {product-majorVersion} does not support node agents. As part of the
upgrade process, any node agent elements in the older source
configuration are transformed into `CONFIG` node elements in the
`domain.xml` file for the upgraded DAS. If the source node agent
configuration is incompatible with your {productName} {product-majorVersion}
installation, you must correct the node configuration on the upgraded DAS.

In addition, although the source cluster configuration is retained in
the `domain.xml` file for the upgraded DAS, it is still necessary to
install {productName} {product-majorVersion} on each node host and manually re-create
the server instances that are contained in the clusters.

The following topics are addressed here:

* xref:#overview-of-cluster-and-node-agent-upgrade-procedures[Overview of Cluster and Node Agent Upgrade Procedures]
* xref:#to-correct-the-configuration-of-a-node-after-an-upgrade[To Correct the Configuration of a Node After an Upgrade]
* xref:#to-re-create-a-cluster[To Re-Create a Cluster]

[[overview-of-cluster-and-node-agent-upgrade-procedures]]

==== Overview of Cluster and Node Agent Upgrade Procedures

The general steps for upgrading a cluster and node agent configuration
so it will work in {productName} {product-majorVersion} are as follows:

1. Perform a side-by-side upgrade of the DAS. This procedure is
described in xref:#performing-a-side-by-side-upgrade-with-upgrade-tool[Performing a Side-By-Side Upgrade With Upgrade Tool].

2. Perform new (not upgrade) {productName} {product-majorVersion} installations on each
node host. {productName} {product-majorVersion} installation instructions are provided
in the xref:installation-guide.adoc#GSING[
{productName} Installation Guide].

3. Correct the node configuration on the upgraded DAS, if necessary.
This procedure is described in xref:#to-correct-the-configuration-of-a-node-after-an-upgrade[To Correct the Configuration
of a Node After an Upgrade].

4. Re-create the clusters and server instances on each {productName} {product-majorVersion} node host.
This procedure is described in xref:#to-re-create-a-cluster[To Re-Create a Cluster].

[[to-correct-the-configuration-of-a-node-after-an-upgrade]]

==== To Correct the Configuration of a Node After an Upgrade

As part of the upgrade process, node agent elements in the DAS
configuration are transformed into {productName} node elements of
type `CONFIG`. This transformation does not affect the node agent
directories for {productName} instances. To create the equivalent
directories for {productName} instances after an upgrade, you must
re-create the instances as explained in xref:#to-re-create-a-cluster[To Re-Create a
Cluster].

The name of an upgraded node is the name of the node agent from which
the node is transformed.

The host that the node represents is obtained from the configuration of
the original node agent or, if not specified, is not set. If the
configuration of the original node agent did not specify the name of the
node host, you must update the node to specify the host that the node represents.

Default values are applied to the remainder of the node's configuration data.

The default values of the following items in a node's configuration data
might not meet your requirements for the upgraded installation of {productName}:

* The parent of the base installation directory of the {productName}
software on the host, for example, `/export/glassfish7`. +
The default is the parent of the default base installation directory of
the {productName} {product-majorVersion} software on the DAS host. If the {productName} software is installed under a different directory on the node
host, you must update the node's configuration to specify the correct directory.

* The directory that will contain the {productName} instances that
are to reside on the node. +
The default is as-install``/nodes``, where as-install is the base
installation directory of the {productName} software on the host. If
you require the instances to be contained in a different directory, you
must update the node's configuration to specify that directory.

If you are using secure shell (SSH) for centralized administration, you
must also change the type of the node to `SSH` to enable the node for
remote communication.

For more information about {productName} nodes, see
"xref:ha-administration-guide.adoc#administering-glassfish-server-nodes[Administering {productName} Nodes]" in {productName} High Availability Administration Guide.

Before You Begin

Ensure that the following prerequisites are met:

* A side-by-side upgrade on the DAS has been performed. For more
information, see xref:#performing-a-side-by-side-upgrade-with-upgrade-tool[Performing a Side-By-Side Upgrade With Upgrade Tool].

* If you are changing the type of the node to `SSH`, ensure that SSH is
configured on the host where the DAS is running and on the host that the
node represents. For more information, see
"xref:ha-administration-guide.adoc#enabling-centralized-administration-of-glassfish-server-instances[
Setting Up SSH for Centralized Administration]" in
{productName} High Availability Administration Guide.

* If you are upgrading from an Enterprise Profile configuration that
uses NSS authentication, ensure that the procedure in
xref:#upgrading-installations-that-use-nss-cryptographic-tokens[Upgrading Installations That Use NSS Cryptographic Tokens]
has been performed. {productName} {product-majorVersion} does not support NSS authentication.

1. Ensure that the DAS is running. +
Remote subcommands require a running server.
2. Update the node's configuration data to specify the correct
directories and, if necessary, change the type of the node.
+
[NOTE]
====
Only the options that are required to complete this task are provided in
this step. For information about all the options for changing the node's
configuration data, see the xref:reference-manual.adoc#update-node-ssh[`update-node-ssh`(1)] help
page or the xref:reference-manual.adoc#update-node-config[`update-node-config`(1)] help page.
====

[source]
----
asadmin> node-update-subcommand [--installdir as-install-parent] [--nodedir node-dir]
[--nodehost node-host] node-name
----
node-update-subcommand::
  The subcommand to run to update the node.
  * If you are leaving the type of the node as `CONFIG`, run the
  `update-node-config` subcommand on the node.
  * If you are changing the type of the node to `SSH`, run the
  `update-node-ssh` subcommand on the node.
as-install-parent::
  The full path to the parent of the base installation directory of the
  {productName} software on the host, for example,
  `/export/glassfish7`.
node-dir::
  The path to the directory that will contain {productName} instances
  that are to reside on the node. If a relative path is specified, the
  path is relative to the as-install directory.
node-host::
  The name of the host that the node is to represent after the node is
  updated.
node-name::
  The name of the node to update. This name is the name of the node
  agent from which the node was transformed.

[[gktoh]]
Example 2-2 Correcting the Configuration of a Node After an Upgrade

This example updates the path to the directory that will contain
instances that are to reside on the node `xk01` to
`/export/home/gf/nodes`. Because this node is transformed from a node
agent, the type of the node is `CONFIG`. Therefore, type of the node is
not changed.

[source]
----
asadmin> update-node-config --nodedir /export/home/gf/nodes xk01
Command update-node-config executed successfully.
----

[[sthref40]]

Next Steps

Re-create the cluster configuration from the older source installation
in the new {productName} {product-majorVersion} installation in as explained in
xref:#to-re-create-a-cluster[To Re-Create a Cluster].

See Also

* "xref:ha-administration-guide.adoc#enabling-centralized-administration-of-glassfish-server-instances[
Setting Up SSH for Centralized Administration]" in
{productName} High Availability Administration Guide
* "xref:ha-administration-guide.adoc#administering-glassfish-server-nodes[Administering {productName} Nodes]"
in {productName} High Availability Administration Guide
* xref:reference-manual.adoc#update-node-config[`update-node-config`(1)]
* xref:reference-manual.adoc#update-node-ssh[`update-node-ssh`(1)]

[[to-re-create-a-cluster]]

==== To Re-Create a Cluster

This procedure explains how to re-create a clustered {productName} or
Enterprise Server configuration for {productName} {product-majorVersion}.

Before proceeding with these instructions, ensure that you have
completed the following procedures:
--
* Perform the standard upgrade to {productName} {product-majorVersion} on the DAS, as
described in xref:#performing-a-side-by-side-upgrade-with-upgrade-tool[Performing a Side-By-Side Upgrade With Upgrade Tool].

* Perform a new (not upgrade) installation of {productName} {product-majorVersion} on
each node host. See the xref:installation-guide.adoc#GSING[
{productName} Installation Guide] for instructions.

* Correct the upgraded node configuration, if necessary, as described
xref:#to-correct-the-configuration-of-a-node-after-an-upgrade[To Correct the Configuration of a Node After an Upgrade].
--

1. Start the upgraded DAS.
+
[source]
----
asadmin> start-domain domain-name
----
If the upgrade succeeded, the migrated cluster configuration exists and
the `get-health` subcommand lists the status of the clustered instances
as not running.

2. Confirm that the cluster configuration exists and contains all its instances.
+
[source]
----
asadmin> get-health cluster-name
----
For example, for the sample `cluster1` used in this procedure:
+
[source]
----
asadmin> get-health cluster1
instance1 not started
instance2 not started
Command get-health executed successfully.
----

3. Re-create the clustered server instances on each instance host. +
The specific commands to use depend on your configuration.

* If remote hosts cannot contact the DAS, export and import the
instances' configuration data, as explained in
"xref:ha-administration-guide.adoc#to-resynchronize-an-instance-and-the-das-offline[
To Resynchronize an Instance and the DAS Offline]"
in {productName} High Availability Administration Guide.

* If remote hosts can contact the DAS, create each instance individually
and resynchronize the instance with the DAS, as explained in the
following sections:

** "xref:ha-administration-guide.adoc#to-create-an-instance-locally[
To Create an Instance Locally]"
in {productName} High Availability Administration Guide

** "xref:ha-administration-guide.adoc#to-resynchronize-an-instance-and-the-das-online[
To Resynchronize an Instance and the DAS Online]"
in {productName} High Availability Administration Guide +
Note that the node name matches that used for the node agent in the 2.x
installation. If you get an error stating that some attributes do not
match the values in the DAS configuration, follow the instructions in
xref:#to-correct-the-configuration-of-a-node-after-an-upgrade[To Correct the Configuration of a Node After an Upgrade].

4. After creating the instances, manually copy the instance-dir``/imq``
directory for each instance from the older source installation to the
target {productName} {product-majorVersion} installation.

5. If necessary, start the cluster. +
For example:
+
[source]
----
asadmin> start-cluster cluster1
----
This step may or may not be necessary, depending on the procedure you
used to create the server instances for the cluster.

[[gkyin]]
Example 2-3 Creating Two Local Instances

The following example shows how to create two local instances in a
cluster.

[source]
----
host1$ asadmin --host dashost create-local-instance --node na1 --cluster cluster1 instance1
host2$ asadmin --host dashost create-local-instance --node na2 --cluster cluster1 instance2
----

`dashost`::
  The name of the DAS host.
`na1`::
  The name of the node host.
`cluster1`::
  The name of the cluster.
`instance1`, `instance2`::
  The names of the instances.

[[correcting-potential-upgrade-problems]]

=== Correcting Potential Upgrade Problems

This section addresses issues that can occur during an upgrade to
{productName} {product-majorVersion}.

The following topics are addressed here:

* xref:#cluster-profile-security-setting[Cluster Profile Security Setting]
* xref:#cluster-profile-upgrade-on-windows[Cluster Profile Upgrade on Windows]
* xref:#asupgrade-fails-without-internet-connection[`asadmin start-domain --upgrade` Fails Without Internet Connection]

[[cluster-profile-security-setting]]

==== Cluster Profile Security Setting

When upgrading a clustered domain configuration from Application Server
9.1 or Enterprise Server v2 to {productName} {product-majorVersion}, you may encounter
problems if the `admin-service` element in the DAS `domain.xml` file
sets both of the following attributes:

* `security-enabled=true`
* `type=das-and-server`

The `security-enabled` attribute must be set to `false` in the
`admin-service` element for the DAS when `type` is set to
`das-and-server`.

You can use the `get` subcommand to determine the values for these two
attributes. For example:

* To display the value for the `security-enabled` attribute:
+
[source]
----
asadmin> get configs.config.server-config.admin-service.jmx-connector.system.security-enabled
----
* To display the value for the type attribute:
+
[source]
----
asadmin> get configs.config.server-config.admin-service.type
----

If necessary, use the `set` subcommand to set `security-enabled=false`.
For example:

[source]
----
asadmin> set configs.config.server-config.admin-service.jmx-connector.system.security-enabled=false
----

[[cluster-profile-upgrade-on-windows]]

==== Cluster Profile Upgrade on Windows

On Windows, when you upgrade cluster profile domains, you could
encounter the following error:

[source]
----
Fatal error while backing up the domain directory
----

To resolve this error, look for and remove any hidden files in the
source domain's directory and re-run Upgrade Tool.

[[asupgrade-fails-without-internet-connection]]

==== `asadmin start-domain --upgrade` Fails Without Internet Connection

This problem only occurs when using {productName} 3.1 Upgrade Tool to
perform a side-by-side upgrade on a 2.x domain without an Internet
connection. It does not occur when using {productName} 3.1.1.

The workaround for this issue is as follows:

1. Copy the older source domain to be upgraded to the new target
domain-dir, the default for which is as-install``/domains``. +
Rename the target `domain1` directory, if one exists, before proceeding.

2. Run the upgrade.
+
[source]
----
asadmin> start-domain --upgrade domain-name
----<|MERGE_RESOLUTION|>--- conflicted
+++ resolved
@@ -20,20 +20,8 @@
 and applications from an earlier version of the Application Server or
 {productName} to {productName} {product-majorVersion}.
 
-<<<<<<< HEAD
-The Upgrade Tool is explained later in
-=======
-In addition to Upgrade Tool, there are two Update Center tools that
-can be used to perform an in-place upgrade to {productName} {product-majorVersion} from
-{productName} 3.1.1, 3.1, 3.0.1, and Enterprise Server v3. These
-two Update Center tools are:
-
-* Software Update Notifier
-* The `pkg` command-line utility
-
-Upgrade Tool and the three Update Center tools are explained later in
->>>>>>> ab638487
-this chapter.
+
+The Upgrade Tool is explained later in this chapter.
 
 To view a list of the older versions from which you can upgrade, see
 xref:#supported-releases-for-upgrade-to-glassfish-server-7[Supported Releases for Upgrade to {productName} {product-majorVersion}].
@@ -89,29 +77,6 @@
   environments because it allows you to thoroughly test the new
   {productName} installation before bringing it into production.
 
-<<<<<<< HEAD
-=======
-In-Place::
-  An in-place upgrade means that the new {productName} release is
-  installed directly over and into the same directory as the previous
-  product release. The existing configuration is reused in the updated
-  installation. +
-In this scenario, you simply use the `pkg` utility or
-  the Update Notifier in your old installation to overwrite the old
-  installation with the new {productName} {product-majorVersion} product. +
-  Performing an in-place upgrade is easier than performing a
-  side-by-side upgrade, but you lose the ability to switch back and
-  forth between the old and new installations. There is also no way to
-  revert an in-place upgrade back to the previous product version.
-  Because of these limitations, in-place upgrades are typically only
-  used by developers and for non-production {productName}
-  deployments. +
-  Note also that it is only possible to perform an in-place upgrade when
-  upgrading from {productName} 3.1.1, 3.1, 3.0.1, or v3. If you are
-  upgrading from product versions prior to 3x, you must perform a
-  side-by-side upgrade.
-
->>>>>>> ab638487
 For a more detailed overview, see xref:#summary-of-upgrade-tools-and-procedures[Summary of Upgrade Tools
 and Procedures].
 
@@ -146,11 +111,6 @@
 
 * xref:#summary-of-tools-for-performing-an-upgrade[Summary of Tools for Performing an Upgrade]
 * xref:#summary-of-procedure-for-upgrading-with-upgrade-tool[Summary of Procedure for Upgrading With Upgrade Tool]
-<<<<<<< HEAD
-=======
-* xref:#summary-of-procedure-for-upgrading-with-the-software-update-notifier[Summary of Procedure for Upgrading With the Software Update Notifier]
-* xref:#summary-of-procedure-for-upgrading-with-the-pkg-utility[Summary of Procedure for Upgrading With the `pkg` Utility]
->>>>>>> ab638487
 
 [[summary-of-tools-for-performing-an-upgrade]]
 
@@ -159,10 +119,6 @@
 Currently, There is only one tool you can use to perform an upgrade to {productName} {product-majorVersion} as described below.
 
 * xref:#upgrade-tool[Upgrade Tool]
-<<<<<<< HEAD
-=======
-* xref:#software-update-notifier[Software Update Notifier]
->>>>>>> ab638487
 
 [[upgrade-tool]]
 
@@ -191,29 +147,6 @@
 for an overview of the general procedure for performing an upgrade with
 Upgrade Tool.
 
-<<<<<<< HEAD
-=======
-[[software-update-notifier]]
-
-Software Update Notifier
-
-The {productName} Software Update Notifier enables you to perform
-an in-place upgrade from {productName} 3.1.1, 3.1, 3.0.1, or
-Enterprise Server v3. But you cannot use the Software Update Notifier
-to upgrade from product releases prior 3.0.1 and v3.
-
-The Software Update Notifier is distributed as a configuration option
-during {productName} {product-majorVersion}, 3.0.1, and Enterprise Server v3
-installation. If installed and enabled, the Software Update Notifier
-monitors your installation and pops up a notification balloon when
-updates or upgrades are available for your product.
-
-See xref:#summary-of-procedure-for-upgrading-with-the-software-update-notifier[Summary of Procedure for Upgrading With the Software
-Update Notifier] for an overview of the general procedure for performing
-an upgrade with the Software Update Notifier. For more information about
-the Update Notifier, refer to the Update Tool online help.
-
->>>>>>> ab638487
 [[summary-of-procedure-for-upgrading-with-upgrade-tool]]
 
 ===== Summary of Procedure for Upgrading With Upgrade Tool
@@ -241,51 +174,6 @@
 This procedure is described in more detail in xref:#performing-a-side-by-side-upgrade-with-upgrade-tool[Performing a
 Side-By-Side Upgrade With Upgrade Tool].
 
-<<<<<<< HEAD
-=======
-[[summary-of-procedure-for-upgrading-with-the-software-update-notifier]]
-
-===== Summary of Procedure for Upgrading With the Software Update Notifier
-
-The general procedure for using the Software Update Notifier to perform
-an upgrade to {productName} {product-majorVersion} from {productName}3.0.1 or
-Enterprise Server v3 comprises the following steps:
-
-1. Wait for the Software Update Notifier to pop up a notification
-balloon informing you that updates are available.
-2. Click the balloon prompt to launch the Software Update GUI.
-3. Manually stop all server instances and the domain.
-4. Use the Software Update GUI to perform the upgrade. This updates
-your server to the {product-majorVersion} release.
-5. Upgrade the domain by running the `asadmin start-domain --upgrade`
-subcommand. This performs the upgrade and then shuts down the DAS.
-6. Restart the upgraded DAS normally with the with the
-`asadmin start-domain` subcommand.
-
-This procedure is described in more detail in xref:#to-upgrade-using-the-software-update-notifier[To Upgrade
-Using the Software Update Notifier].
-
-[[summary-of-procedure-for-upgrading-with-the-pkg-utility]]
-
-===== Summary of Procedure for Upgrading With the `pkg` Utility
-
-The general procedure for using the `pkg` utility to perform an upgrade
-to {productName} {product-majorVersion} from {productName}3.0.1 or Enterprise Server
-v3 comprises the following steps:
-
-1. Manually stop all server instances and the domain.
-2. Run the as-install-parent`/bin/pkg` command with the desired options
-in the older product directory. This updates your server to the {product-majorVersion}
-release.
-3. Upgrade the domain by running the `asadmin start-domain --upgrade`
-subcommand. This performs the upgrade and then shuts down the DAS.
-4. Restart the upgraded DAS normally with the with the
-`asadmin start-domain` subcommand.
-
-This procedure is described in more detail in xref:#to-upgrade-from-the-command-line-using-the-pkg-utility[To Upgrade
-From the Command Line Using the `pkg` Utility].
-
->>>>>>> ab638487
 [[supported-releases-for-upgrade-to-glassfish-server-7]]
 
 ==== Supported Releases for Upgrade to {productName} {product-majorVersion}
@@ -540,355 +428,6 @@
 which node agents were used, proceed with the instructions in
 xref:#upgrading-clusters-and-node-agent-configurations[Upgrading Clusters and Node Agent Configurations].
 
-<<<<<<< HEAD
-=======
-[[gktiu]]
-Example 2-1 Using the `asupgrade` Command Line
-
-The following example shows how to use the `asupgrade` command-line
-utility in non-interactive mode to upgrade an existing Sun GlassFish
-Enterprise Server v2.1 installation to {productName} {product-majorVersion}. The
-following command should be entered on a single line.
-
-[source]
-----
-asupgrade -c -s /home/glassfish/domains/domain1 -f /root/mypassword
--t /home/glassfish7/glassfish/domains
-----
-
-asupgrade Command-Line Options
-
-Listed below are the `asupgrade` command-line options, including the
-short form, the long form, and a description of each option.
-
-[width="100%",cols="<26%,<26%,<48%",options="header",]
-|===
-|Short Form |Long Form |Description
-
-|`-c`
-|`--console`
-|Launches the upgrade command line utility.
-
-|`-V`
-|`--version`
-|The version of the {productName}.
-
-|`-h`
-|`--help`
-|Displays the arguments for launching the upgrade utility.
-
-|`-s` source-domain-directory
-|`--source` source-domain-directory
-|The domain-dir directory in the source (older) server installation.
-
-|`-t` target-domains-directory
-|`--target` target-domains-directory
-|The desired domain-root-dir directory in the {productName} {product-majorVersion} target
-installation; default is as-install``/domains``
-
-|`-f` password-file
-|`--passwordfile` password-file
-|The file containing the administration password and the master password.
-|===
-
-Next Steps
-
-* Browse to the URL `http://localhost:8080` to view the
-domain-dir``/docroot/index.html`` file. This file is brought over during
-the upgrade. You may want to copy the default {productName} {product-majorVersion} file
-from the `domain1.original/docroot` directory and customize it for your
-{productName} {product-majorVersion} installation.
-* To register your installation of {productName} from the
-Administration Console, select the Registration item from the Common
-Tasks page. For step-by-step instructions on the registration process,
-click the Help button on the Administration Console.
-
-[[to-upgrade-using-the-upgrade-tool-wizard]]
-
-==== To Upgrade Using the Upgrade Tool Wizard
-
-This procedure explains how to use the graphical Upgrade Tool Wizard to
-upgrade to {productName} {product-majorVersion} from any supported older product release.
-See xref:#supported-releases-for-upgrade-to-glassfish-server-7[Supported Releases for Upgrade to {productName} {product-majorVersion}] for a list of supported releases.
-
-Before You Begin
-
-Ensure that the source domains from which you are upgrading are stopped
-before proceeding.
-
-1. Download and install {productName} {product-majorVersion} using the Typical Installation path. +
-See "xref:installation-guide.adoc#GSING00025[
-Installing {productName} From a Self-Extracting Bundle]"
-in {productName} Installation Guide for instructions.
-
-2. Copy any custom or third-party libraries that may be located in the
-source as-install``/lib`` directory to the target as-install``/lib`` directory. +
-Custom and third-party libraries should normally be located in the
-domain-dir``/lib`` directory. This step is only necessary for custom or
-third-party libraries that may be located in the nonstandard
-as-install``/lib`` directory.
-
-3. Start the Upgrade Tool wizard from a command shell for your
-operating environment.
-+
-[NOTE]
-====
-Use the Upgrade Tool that is located in the target {productName} {product-majorVersion}
-installation, not the older source installation.
-====
-+
-* On UNIX systems
-+
-[source]
-----
-as-install/bin/asupgrade
-----
-* On Windows systems
-+
-[source]
-----
-as-install\bin\asupgrade.bat
-----
-
-+
-[TIP]
-====
-You may find it faster to run the `asupgrade` command with the `s`
-source-domain-directory option, which will prefill the Source Domain
-Directory field in the next step.
-====
-
-4. In the Source Domain Directory field, type the domain directory of
-the existing installation from which to import the configuration, or
-click Browse. +
-For example, you might type `c:\glassfish\domains\domain1`.
-
-5. In the Target Domains Root Directory field, type the location of the
-{productName} {product-majorVersion} installation to which to transfer the
-configuration, or click Browse. +
-The default is the full path name of the `domains` directory of your
-{productName} {product-majorVersion} installation (for example,
-`c:\glassfish{product-majorVersion}\glassfish\domains`).
-
-6. Provide the master password of the source application server. +
-The domain will be upgraded using these credentials. If you do not
-specify a password here, the default master password is used.
-+
-[NOTE]
-====
-{productName} {product-majorVersion} does not support NSS authentication. If you are
-upgrading from a Enterprise Profile configuration that uses NSS
-authentication, follow the procedure in xref:#upgrading-installations-that-use-nss-cryptographic-tokens[Upgrading
-Installations That Use NSS Cryptographic Tokens].
-====
-
-7. Click Next. +
-If a name used for an older domain that you are upgrading already exists
-in the new target domains directory, Upgrade Tool will ask if you want
-to rename the new directory so the old directory can be copied to the
-new installation.
-* If you click OK in response, the directory is renamed
-domain-name``.original``. If that name already exists, the directory will
-be renamed domain-name``.orginal.0``. For example, if the old domain
-directory is named `domain1`, it will be renamed `domain1.original`, or
-if that name already exists, `domain1.original.0`.
-* If you click No, you brought back to the main screen.
-
-+
-The domain is upgraded and the Upgrade Results page displays the status
-of the upgrade operation.
-
-8. Review the output in the Upgrade Results page to verify that the
-upgrade proceeded correctly. +
-If there are any `SEVERE` or `WARNING` messages in the `server.log`
-file, the upgrade output will say
-`"Possible error encountered during upgrade. See server log after upgrade process completes."`
-
-9. Click Finish to exit the Upgrade Tool when the upgrade process is
-complete.
-
-10. Start the upgraded {productName} {product-majorVersion} domain.
-+
-[source]
-----
-asadmin start-domain domain-name
-----
-
-11. If you are upgrading a clustered configuration or a configuration in
-which node agents were used, proceed with the instructions in
-xref:#upgrading-clusters-and-node-agent-configurations[Upgrading Clusters and Node Agent Configurations].
-
-
-
-Next Steps
-
-* Browse to the URL `http://localhost:8080` to view the
-domain-dir`/docroot/index.html` file. This file is brought over during
-the upgrade. You may want to copy the default {productName} {product-majorVersion} file
-from the `domain1.original/docroot` directory and customize it for your
-{productName} {product-majorVersion} installation.
-* To register your installation of {productName} from the
-Administration Console, select the Registration item from the Common
-Tasks page. For step-by-step instructions on the registration process,
-click the Help button on the Administration Console.
-
-[[performing-an-in-place-upgrade-with-the-update-center-tools]]
-
-=== Performing an In-Place Upgrade With the Update Center Tools
-
-This section explains how to use the two Update Center tools to
-perform an in-place upgrade to {productName} {product-majorVersion} from {productName} 3.0.1 or Enterprise Server v3. Specifically, the two tools
-explained in this section are:
-
-* Software Update Notifier
-* The `pkg` command-line utility
-
-[NOTE]
-====
-{productName} 3.0.1 and Enterprise Server v3 are the only product
-releases that can be upgraded to the 7 release with the Update Center
-tools. If you are upgrading from any other product release, you must use
-Upgrade Tool, as described in xref:#performing-a-side-by-side-upgrade-with-upgrade-tool[Performing a Side-By-Side
-Upgrade With Upgrade Tool].
-====
-
-The following topics are addressed here:
-
-* xref:#update-center-tool-procedures[Update Center Tool Procedures]
-* xref:#to-upgrade-using-the-software-update-notifier[To Upgrade Using the Software Update Notifier]
-* xref:#to-upgrade-from-the-command-line-using-the-pkg-utility[To Upgrade From the Command Line Using the `pkg` Utility]
-
-[[update-center-tool-procedures]]
-
-==== Update Center Tool Procedures
-
-Unlike when using Upgrade Tool, when you use the
-Software Update Notifier or the `pkg` utility to perform a {productName} {product-majorVersion} upgrade, the older source server directories are overwritten
-with the new target server directories, and the existing configuration
-and deployed applications are reused in the updated installation.
-
-To perform the upgrade, the user who runs the upgrade needs to have read
-and writer permissions for the server installation directories.
-
-You can perform an upgrade using the Update Center tools in the
-following ways:
-
-* xref:#to-upgrade-using-the-software-update-notifier[To Upgrade Using the Software Update Notifier]
-* xref:#to-upgrade-from-the-command-line-using-the-pkg-utility[To Upgrade From the Command Line Using the `pkg` Utility]
-
-
-
-[[to-upgrade-using-the-software-update-notifier]]
-
-==== To Upgrade Using the Software Update Notifier
-
-This procedure explains how to use the Software Update Notifier to
-perform an in-place upgrade to {productName} {product-majorVersion} from {productName} 3.0.1 or Enterprise Server v3. Note that it is not possible to
-use this procedure with any other product releases.
-
-Before You Begin
-
-The Software Update Notifier must be installed and enabled on the
-{productName} or Enterprise Server release from which you are
-upgrading. Software Update Notifier installation is typically performed
-during the initial {productName} or Enterprise Server installation.
-The Software Update Notifier can also be installed later using Update
-Tool. For more information about the Update Notifier, refer to the
-Update Tool online help.
-
-1. Wait for the Software Update Notifier to pop up a notification
-balloon informing you that updates are available.
-
-2. Click the balloon prompt to open the Software Update GUI.
-
-3. Manually stop all domains and server instances.
-
-4. Using the Software Update GUI, select the items you want to upgrade
-and start the installation. +
-Ensure that {productName} {product-majorVersion} is one of the items you select for
-upgrade. This upgrades the server and selected components to the latest
-available versions.
-
-5. Upgrade the domain by starting the DAS with the `--upgrade` option.
-+
-[source]
-----
-as-install/bin/asadmin start-domain --upgrade domain-name
-----
-This upgrades the domain and then shuts down the DAS.
-
-6. Start the DAS normally.
-+
-[source]
-----
-as-install/bin/asadmin start-domain domain-name
-----
-
-
-
-Next Steps
-
-* Browse to the URL `http://localhost:8080` to view the
-domain-dir`/docroot/index.html` file. This file is brought over during
-the upgrade. You may want to copy the default {productName} {product-majorVersion} file
-from the `domain1.original/docroot` directory and customize it for your
-{productName} {product-majorVersion} installation.
-* To register your installation of {productName} from the
-Administration Console, select the Registration item from the Common
-Tasks page. For step-by-step instructions on the registration process,
-click the Help button on the Administration Console.
-
-[[to-upgrade-from-the-command-line-using-the-pkg-utility]]
-
-==== To Upgrade From the Command Line Using the `pkg` Utility
-
-This procedure explains how to use the `pkg` utility to perform an
-in-place upgrade to {productName} {product-majorVersion} from {productName} 3.0.1 or
-Enterprise Server v3. Note that it is not possible to use this procedure
-with any other product releases.
-
-1. Ensure that all domains on the source server from which you are
-upgrading are stopped before proceeding.
-
-2. In a command shell for your operating environment, navigate to the
-as-install-parent``/bin`` directory.
-
-3. Use the `pkg image-update` command to update your entire {productName} 3.0.1 or Enterprise Server v3 installation to {productName} {product-majorVersion}.
-+
-[source]
-----
-./pkg image-update
-----
-This upgrades the server components to the latest available versions.
-
-4. Upgrade the domain by starting the DAS with the `--upgrade` option.
-+
-[source]
-----
-as-install/bin/asadmin start-domain --upgrade domain-name
-----
-This upgrades the domain and then shuts down the DAS.
-
-5. Start the DAS normally.
-+
-[source]
-----
-as-install/bin/asadmin start-domain domain-name
-----
-
-Next Steps
-
-* Browse to the URL `http://localhost:8080` to view the
-domain-dir`/docroot/index.html` file. This file is brought over during
-the upgrade. You may want to copy the default {productName} {product-majorVersion} file
-from the `domain1.original/docroot` directory and customize it for your
-{productName} {product-majorVersion} installation.
-* To register your installation of {productName} from the
-Administration Console, select the Registration item from the Common
-Tasks page. For step-by-step instructions on the registration process,
-click the Help button on the Administration Console.
-
->>>>>>> ab638487
 [[upgrading-installations-that-use-nss-cryptographic-tokens]]
 
 === Upgrading Installations That Use NSS Cryptographic Tokens
