--- conflicted
+++ resolved
@@ -16,8 +16,10 @@
 
 package org.glassfish.main.itest.tools;
 
+import static org.glassfish.main.itest.tools.asadmin.AsadminResultMatcher.asadminOK;
+import static org.hamcrest.MatcherAssert.assertThat;
+
 import jakarta.ws.rs.client.Client;
-
 import java.io.File;
 import java.io.IOException;
 import java.io.InputStream;
@@ -35,14 +37,10 @@
 import java.util.Locale;
 import java.util.logging.Level;
 import java.util.logging.Logger;
-
 import org.glassfish.admin.rest.client.ClientWrapper;
 import org.glassfish.main.itest.tools.asadmin.Asadmin;
 import org.glassfish.main.itest.tools.asadmin.AsadminResult;
 import org.glassfish.main.itest.tools.asadmin.StartServ;
-
-import static org.glassfish.main.itest.tools.asadmin.AsadminResultMatcher.asadminOK;
-import static org.hamcrest.MatcherAssert.assertThat;
 
 /**
  * This class represents GlassFish installation outside test environment.
@@ -82,12 +80,8 @@
             // AS_START_TIMEOUT for the detection that "the server is running!"
             // START_DOMAIN_TIMEOUT for us waiting for the end of the asadmin start-domain process.
             asadmin.withEnv("AS_START_TIMEOUT", Integer.toString(ASADMIN_START_DOMAIN_TIMEOUT - 5000));
-<<<<<<< HEAD
-        }
-
-=======
-    }
->>>>>>> 23d08e3c
+        }
+
         // This is the absolutely first start - if it fails, all other starts will fail too.
         // Note: --suspend implicitly enables --debug
         assertThat(asadmin.exec(ASADMIN_START_DOMAIN_TIMEOUT, "start-domain",
@@ -101,7 +95,6 @@
     public static Asadmin getAsadmin() {
         return new Asadmin(ASADMIN, ADMIN_USER, PASSWORD_FILE);
     }
-
 
     /**
      * @return {@link Asadmin} command api for tests.
@@ -290,6 +283,7 @@
         String prefix = optionalPrefix.length > 0 ? optionalPrefix[0] : "";
         return new File(GF_ROOT, isWindows() ? prefix + "bin/startserv.bat" : prefix + "bin/startserv");
     }
+
 
     private static File findKeyTool() {
         return new File(System.getProperty("java.home"), isWindows() ? "bin/keytool.exe" : "bin/keytool");
