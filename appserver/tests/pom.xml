--- conflicted
+++ resolved
@@ -43,19 +43,12 @@
             <dependency>
                 <groupId>org.testcontainers</groupId>
                 <artifactId>testcontainers</artifactId>
-<<<<<<< HEAD
-                <version>1.21.3</version>
-=======
                 <version>${testcontainers.version}</version>
->>>>>>> 4dd664fd
                 <scope>test</scope>
             </dependency>
             <dependency>
                 <groupId>org.testcontainers</groupId>
                 <artifactId>junit-jupiter</artifactId>
-<<<<<<< HEAD
-                <version>1.21.3</version>
-=======
                 <version>${testcontainers.version}</version>
                 <scope>test</scope>
             </dependency>
@@ -63,7 +56,6 @@
                 <groupId>org.testcontainers</groupId>
                 <artifactId>postgresql</artifactId>
                 <version>${testcontainers.version}</version>
->>>>>>> 4dd664fd
                 <scope>test</scope>
             </dependency>
         </dependencies>
