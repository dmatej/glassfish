<?xml version="1.0" encoding="UTF-8"?>
<!--

    Copyright (c) 1997, 2021 Oracle and/or its affiliates. All rights reserved.

    This program and the accompanying materials are made available under the
    terms of the Eclipse Public License v. 2.0, which is available at
    http://www.eclipse.org/legal/epl-2.0.

    This Source Code may also be made available under the following Secondary
    Licenses when the conditions for such availability set forth in the
    Eclipse Public License v. 2.0 are satisfied: GNU General Public License,
    version 2 with the GNU Classpath Exception, which is available at
    https://www.gnu.org/software/classpath/license.html.

    SPDX-License-Identifier: EPL-2.0 OR GPL-2.0 WITH Classpath-exception-2.0

-->

<project xmlns="http://maven.apache.org/POM/4.0.0"
    xmlns:xsi="http://www.w3.org/2001/XMLSchema-instance"
    xsi:schemaLocation="http://maven.apache.org/POM/4.0.0 https://maven.apache.org/maven-v4_0_0.xsd">
    <modelVersion>4.0.0</modelVersion>
    <groupId>org.glassfish.quicklook</groupId>
    <artifactId>admin</artifactId>
    <name>Admin Quicklook Tests</name>
    <packaging>jar</packaging>
    <parent>
        <artifactId>org.glassfish.quicklook</artifactId>
        <groupId>quicklook</groupId>
<<<<<<< HEAD
        <version>8.0.0-SNAPSHOT</version>
        <relativePath>../pom.xml</relativePath>
=======
        <version>7.1.0-SNAPSHOT</version>
>>>>>>> dd452d0f
    </parent>
    <description>Runs the tests on admin/asadmin code</description>
    <build>
        <testSourceDirectory>src</testSourceDirectory>
        <plugins>
            <plugin>
                <artifactId>maven-compiler-plugin</artifactId>
                <configuration>
                    <encoding>iso-8859-1</encoding>
                    <release>17</release>
                </configuration>
            </plugin>
        </plugins>
    </build>
    <dependencies>
        <dependency>
            <groupId>org.testng</groupId>
            <artifactId>testng</artifactId>
        </dependency>
    </dependencies>
</project><|MERGE_RESOLUTION|>--- conflicted
+++ resolved
@@ -28,12 +28,7 @@
     <parent>
         <artifactId>org.glassfish.quicklook</artifactId>
         <groupId>quicklook</groupId>
-<<<<<<< HEAD
         <version>8.0.0-SNAPSHOT</version>
-        <relativePath>../pom.xml</relativePath>
-=======
-        <version>7.1.0-SNAPSHOT</version>
->>>>>>> dd452d0f
     </parent>
     <description>Runs the tests on admin/asadmin code</description>
     <build>
