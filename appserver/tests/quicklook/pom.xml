--- conflicted
+++ resolved
@@ -32,13 +32,8 @@
 
     <groupId>org.glassfish.quicklook</groupId>
     <artifactId>quicklook</artifactId>
-<<<<<<< HEAD
     <version>8.0.0-SNAPSHOT</version>
-    <packaging>jar</packaging>
-=======
-    <version>7.1.0-SNAPSHOT</version>
     <packaging>pom</packaging>
->>>>>>> dd452d0f
 
     <name>Glassfish Quicklook Bundle</name>
     <description>This pom describes how to run QuickLook tests on the Glassfish Bundle</description>
@@ -102,26 +97,16 @@
                                 <if>
                                     <equals arg1="${start.wd.security}" arg2="true" />
                                     <then>
-<<<<<<< HEAD
                                         <ant dir="." antfile="build.xml" target="start_server">
                                             <property name="glassfish.home" value="${glassfish.home}"/>
-=======
-                                        <ant dir="." antfile="build.xml" target="start_server_with_security_manager_enabled">
-                                            <property name="glassfish.home" value="${glassfish.home}" />
->>>>>>> dd452d0f
                                         </ant>
                                     </then>
                                 </if>
                                 <if>
                                     <equals arg1="${stop.wd.security}" arg2="true" />
                                     <then>
-<<<<<<< HEAD
                                         <ant dir="." antfile="build.xml" target="stop_server">
                                             <property name="glassfish.home" value="${glassfish.home}"/>
-=======
-                                        <ant dir="." antfile="build.xml" target="stop_server_with_security_manager_enabled">
-                                            <property name="glassfish.home" value="${glassfish.home}" />
->>>>>>> dd452d0f
                                         </ant>
                                     </then>
                                 </if>
