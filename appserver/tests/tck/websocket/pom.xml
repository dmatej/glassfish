<?xml version="1.0" encoding="UTF-8"?>
<!--

    Copyright (c) 2021, 2024 Contributors to the Eclipse Foundation. All rights reserved.

    This program and the accompanying materials are made available under the
    terms of the Eclipse Public License v. 2.0, which is available at
    http://www.eclipse.org/legal/epl-2.0.

    This Source Code may also be made available under the following Secondary
    Licenses when the conditions for such availability set forth in the
    Eclipse Public License v. 2.0 are satisfied: GNU General Public License,
    version 2 with the GNU Classpath Exception, which is available at
    https://www.gnu.org/software/classpath/license.html.

    SPDX-License-Identifier: EPL-2.0 OR GPL-2.0 WITH Classpath-exception-2.0

-->

<!--

Usage:

Run full TCK:

mvn clean install


Run all tests in test class

mvn clean install -Drun.test="WebSocketSigTestIT"


Run single test:

mvn clean install -Drun.test="WebSocketSigTestIT#signatureTest"


Run single test and suspend on port 9009:

mvn clean install -Drun.test="WebSocketSigTestIT#signatureTest" -Dglassfish.suspend


-->

<project xmlns="http://maven.apache.org/POM/4.0.0" xmlns:xsi="http://www.w3.org/2001/XMLSchema-instance" xsi:schemaLocation="http://maven.apache.org/POM/4.0.0 http://maven.apache.org/xsd/maven-4.0.0.xsd">
   <modelVersion>4.0.0</modelVersion>

   <parent>
        <groupId>org.glassfish.main.tests.tck</groupId>
        <artifactId>tck</artifactId>
        <version>8.0.0-SNAPSHOT</version>
    </parent>

   <artifactId>glassfish-external-tck-websocket</artifactId>

   <name>Jakarta WebSocket TCK run on glassfish</name>
   <description>This verifies the compliance of Eclipse Glassfish using the Jakarta WebSocket standalone TCK</description>

   <properties>
        <maven.compiler.release>17</maven.compiler.release>
        <project.build.sourceEncoding>UTF-8</project.build.sourceEncoding>
        <project.reporting.outputEncoding>UTF-8</project.reporting.outputEncoding>

        <tck.version>2.2.0</tck.version>

<<<<<<< HEAD
        <glassfish.version>${project.version}</glassfish.version>
        <glassfish.root>${project.build.directory}</glassfish.root>
        <glassfish.home>${glassfish.root}/glassfish8</glassfish.home>
=======
        <jacoco.includes>org/glassfish/**\:com/sun/enterprise/**</jacoco.includes>

        <port.admin>14848</port.admin>
        <port.derby>11527</port.derby>
        <port.http>18080</port.http>
        <port.https>18181</port.https>
        <port.jms>17676</port.jms>
        <port.jmx>18686</port.jmx>
        <port.orb>13700</port.orb>
        <port.orb.mutual>13920</port.orb.mutual>
        <port.orb.ssl>13820</port.orb.ssl>
        <port.harness.log>12000</port.harness.log>
>>>>>>> dd452d0f
    </properties>

    <dependencies>
        <dependency>
<<<<<<< HEAD
            <groupId>jakarta.tck</groupId>
            <artifactId>websocket-tck-common</artifactId>
            <version>${tck.version}</version>
        </dependency>
        <dependency>
            <groupId>jakarta.tck</groupId>
            <artifactId>websocket-tck-spec-tests</artifactId>
            <version>${tck.version}</version>
        </dependency>

        <!-- The Arquillian connector that starts GlassFish and deploys archives to it. -->
        <dependency>
            <groupId>org.omnifaces.arquillian</groupId>
            <artifactId>arquillian-glassfish-server-managed</artifactId>
            <version>1.6</version>
            <scope>test</scope>
=======
            <groupId>org.glassfish.main.distributions</groupId>
            <artifactId>glassfish</artifactId>
            <type>zip</type>
>>>>>>> dd452d0f
        </dependency>
        <dependency>
            <groupId>org.jboss.arquillian.junit5</groupId>
            <artifactId>arquillian-junit5-container</artifactId>
            <version>1.8.0.Final</version>
            <scope>test</scope>
        </dependency>

        <!-- Client libs for doing HTTP requests, specifically done via the REST Client -->
        <dependency>
            <groupId>org.omnifaces.arquillian</groupId>
            <artifactId>glassfish-client-ee11</artifactId>
            <version>1.6.1</version>
            <scope>test</scope>
        </dependency>

        <dependency>
            <groupId>org.netbeans.tools</groupId>
            <artifactId>sigtest-maven-plugin</artifactId>
            <version>1.7</version>
        </dependency>

        <dependency>
            <groupId>org.junit.jupiter</groupId>
            <artifactId>junit-jupiter-engine</artifactId>
            <scope>test</scope>
        </dependency>
    </dependencies>

    <build>
        <plugins>
<<<<<<< HEAD
            <!-- Download and installation of the GlassFish server used for testing  -->
=======
            <plugin>
                <groupId>io.github.download-maven-plugin</groupId>
                <artifactId>download-maven-plugin</artifactId>
                <executions>
                    <execution>
                        <id>download-ant</id>
                        <phase>generate-resources</phase>
                        <goals>
                            <goal>wget</goal>
                        </goals>
                        <configuration>
                            <skip>${skipITs}</skip>
                            <url>${ant.zip.url}</url>
                            <unpack>true</unpack>
                            <outputDirectory>${project.build.directory}</outputDirectory>
                        </configuration>
                    </execution>
                </executions>
            </plugin>

>>>>>>> dd452d0f
            <plugin>
                <artifactId>maven-dependency-plugin</artifactId>
                <executions>
                    <execution>
                        <id>unpack</id>
                        <phase>pre-integration-test</phase>
                        <goals>
                            <goal>unpack</goal>
                        </goals>
                        <configuration>
                            <artifactItems>
                                <artifactItem>
                                    <groupId>org.glassfish.main.distributions</groupId>
                                    <artifactId>${glassfish-artifact-id}</artifactId>
                                    <version>${glassfish.version}</version>
                                    <type>zip</type>
                                    <overWrite>false</overWrite>
                                    <outputDirectory>${glassfish.root}</outputDirectory>
                                </artifactItem>
                            </artifactItems>
                        </configuration>
                    </execution>
                </executions>
            </plugin>

            <!-- Configuring and running the TCK -->
            <plugin>
                <artifactId>maven-failsafe-plugin</artifactId>
                <executions>
                    <execution>
<<<<<<< HEAD
                        <id>gf-tests</id>
=======
                        <id>prepare-tck-and-glassfish</id>
                        <phase>pre-integration-test</phase>
                        <configuration>
                            <target xmlns:if="ant:if" xmlns:unless="ant:unless">
                                <taskdef resource="net/sf/antcontrib/antcontrib.properties"
                                         classpathref="maven.plugin.classpath" />

                                <macrodef name="tck-property-update">
                                    <attribute name="key" />
                                    <attribute name="value" />
                                    <sequential>
                                      <replaceregexp byline="true"
                                        file="${tck.home}/bin/ts.jte"
                                        match="@{key}=.*"
                                        replace="@{key}=@{value}" />
                                    </sequential>
                                </macrodef>

                                <tck-property-update key="web.home" value="${glassfish.home}/glassfish"/>
                                <tck-property-update key="webServerPort" value="${port.http}"/>
                                <tck-property-update key="webServerHost" value="localhost"/>

                                <tck-property-update key="impl.vi" value="glassfish"/>
                                <tck-property-update key="websocket.api" value="${web.home}/modules/jakarta.websocket-api.jar${pathsep}${web.home}/modules/jakarta.websocket-client-api.jar${pathsep}${web.home}/modules/jakarta.servlet-api.jar${pathsep}${web.home}/modules/jakarta.enterprise.cdi-api.jar"/>

                                <tck-property-update key="report.dir" value="${tck.home}/websocketreport/websocket"/>
                                <tck-property-update key="work.dir" value="${tck.home}/websocketwork/websocket"/>

                                <tck-property-update key="ws_wait" value="50000000" if:set="glassfish.suspend"/>

                                <replace file="${tck.home}/bin/ts.jte">
                                  <replacetoken><![CDATA[-XX\\\:MaxPermSize=512m:]]></replacetoken>
                                  <replacevalue><![CDATA[]]></replacevalue>
                                </replace>

                                <limit maxwait="60">
                                    <exec executable="${glassfish.asadmin}" dir="${glassfish.home}/glassfish/bin">
                                        <arg value="delete-domain"/>
                                        <arg value="domain1" />
                                        <env key="AS_JAVA" value="${java.home}"/>
                                    </exec>
                                    <exec executable="${glassfish.asadmin}" dir="${glassfish.home}/glassfish/bin" failonerror="true">
                                        <arg value="create-domain"/>
                                        <arg value="--domainproperties=domain.adminPort=${port.admin}:domain.instancePort=${port.http}:http.ssl.port=${port.https}:jms.port=${port.jms}:domain.jmxPort=${port.jmx}:orb.listener.port=${port.orb}:orb.ssl.port=${port.orb.ssl}:orb.mutualauth.port=${port.orb.mutual}" />
                                        <arg value="--user=admin" />
                                        <arg value="--nopassword" />
                                        <arg value="domain1" />
                                        <env key="AS_JAVA" value="${java.home}"/>
                                    </exec>
                                    <exec executable="${glassfish.asadmin}" dir="${glassfish.home}/glassfish/bin" failonerror="true">
                                        <arg value="start-domain"/>
                                        <env key="AS_JAVA" value="${java.home}"/>
                                    </exec>

                                    <if>
                                        <isset property="jacoco.version" />
                                        <then>
                                            <exec executable="${glassfish.asadmin}" dir="${glassfish.home}/glassfish/bin" failonerror="true">
                                                <arg value="create-jvm-options" />
                                                <arg value="--port=${port.admin}" />
                                                <arg value="&quot;-javaagent\:${settings.localRepository}/org/jacoco/org.jacoco.agent/${jacoco.version}/org.jacoco.agent-${jacoco.version}-runtime.jar=destfile=${project.build.directory}/jacoco-it.exec,includes=${jacoco.includes}&quot;" />
                                                <env key="AS_JAVA" value="${java.home}"/>
                                            </exec>
                                        </then>
                                    </if>

                                    <exec executable="${glassfish.asadmin}" dir="${glassfish.home}/glassfish/bin" failonerror="true">
                                        <arg value="create-jvm-options" />
                                        <arg value="--port=${port.admin}" />
                                        <arg value="&quot;-Djava.security.manager&quot;" />
                                        <env key="AS_JAVA" value="${java.home}"/>
                                    </exec>

                                    <exec executable="${glassfish.asadmin}" dir="${glassfish.home}/glassfish/bin" failonerror="true">
                                        <arg value="stop-domain"/>
                                        <arg value="domain1"/>
                                        <env key="AS_JAVA" value="${java.home}"/>
                                    </exec>
                                </limit>

                                <concat destfile="${glassfish.home}/glassfish/domains/domain1/config/server.policy" append="true">
                                    <filelist dir="${tck.home}/bin" files="server_policy.append"/>
                                </concat>

                                <mkdir dir="${tck.home}/websocketreport"/>
                                <mkdir dir="${tck.home}/websocketreport/websocket"/>

                                <replace file="${tck.home}/bin/xml/ts.top.import.xml">
                                  <replacetoken><![CDATA[<jvmarg value="-Xmx512m"/>]]></replacetoken>
                                  <replacevalue><![CDATA[<jvmarg value="-Xmx512m"/>
                                <jvmarg value="-Djavatest.security.noSecurityManager=true"/>]]></replacevalue>
                                </replace>

                                <replace file="${tck.home}/bin/xml/ts.top.import.xml" if:set="tck.suspend" >
                                  <replacetoken><![CDATA[<jvmarg value="-Xmx512m"/>]]></replacetoken>
                                  <replacevalue><![CDATA[<jvmarg value="-Xmx512m"/>
                                <jvmarg value="-agentlib:jdwp=transport=dt_socket,server=y,suspend=y,address=9010"/>]]></replacevalue>
                                </replace>

                                <replace file="${tck.home}/bin/xml/ts.top.import.xml" unless:set="tck.suspend" >
                                  <replacetoken><![CDATA[<jvmarg value="-Xmx512m"/>
                                <jvmarg value="-agentlib:jdwp=transport=dt_socket,server=y,suspend=y,address=9010"/>]]></replacetoken>
                                  <replacevalue><![CDATA[<jvmarg value="-Xmx512m"/>]]></replacevalue>
                                </replace>
                            </target>
                        </configuration>
                        <goals>
                            <goal>run</goal>
                        </goals>
                    </execution>

                    <execution>
                        <id>configure-tck-tests</id>
                        <phase>pre-integration-test</phase>
>>>>>>> dd452d0f
                        <goals>
                            <goal>integration-test</goal>
                            <goal>verify</goal>
                        </goals>
                        <configuration>
                            <dependenciesToScan>jakarta.tck:websocket-tck-spec-tests</dependenciesToScan>
                            <test>${run.test}</test>
                            <systemPropertyVariables>
                                <glassfish.home>${glassfish.home}</glassfish.home>
                                <ws_wait>5</ws_wait>
                                <lib.name>websockettck</lib.name>
                                <junit.log.traceflag>true</junit.log.traceflag>
                                <porting.ts.url.class.1>com.sun.ts.tests.websocket.lib.implementation.sun.common.SunRIURL</porting.ts.url.class.1>
                                <sigTestClasspath>${glassfish.home}/glassfish/modules/jakarta.websocket-api.jar:${glassfish.home}/glassfish/modules/jakarta.websocket-client-api.jar:${project.build.directory}/jdk-bundle/java.base:${project.build.directory}/jdk-bundle/java.rmi:${project.build.directory}/jdk-bundle/java.sql:${project.build.directory}/jdk-bundle/java.naming</sigTestClasspath>
                                <jimage.dir>${project.build.directory}/jdk-bundle</jimage.dir>
                            </systemPropertyVariables>
                        </configuration>
                    </execution>
                </executions>
            </plugin>
        </plugins>
    </build>

    <profiles>
        <profile>
            <id>full</id>
            <activation>
                <activeByDefault>true</activeByDefault>
            </activation>
            <properties>
                <glassfish-artifact-id>glassfish</glassfish-artifact-id>
            </properties>
        </profile>

        <profile>
            <id>web</id>
            <properties>
                <glassfish-artifact-id>web</glassfish-artifact-id>
            </properties>
        </profile>
    </profiles>
</project><|MERGE_RESOLUTION|>--- conflicted
+++ resolved
@@ -64,11 +64,6 @@
 
         <tck.version>2.2.0</tck.version>
 
-<<<<<<< HEAD
-        <glassfish.version>${project.version}</glassfish.version>
-        <glassfish.root>${project.build.directory}</glassfish.root>
-        <glassfish.home>${glassfish.root}/glassfish8</glassfish.home>
-=======
         <jacoco.includes>org/glassfish/**\:com/sun/enterprise/**</jacoco.includes>
 
         <port.admin>14848</port.admin>
@@ -81,12 +76,10 @@
         <port.orb.mutual>13920</port.orb.mutual>
         <port.orb.ssl>13820</port.orb.ssl>
         <port.harness.log>12000</port.harness.log>
->>>>>>> dd452d0f
     </properties>
 
     <dependencies>
         <dependency>
-<<<<<<< HEAD
             <groupId>jakarta.tck</groupId>
             <artifactId>websocket-tck-common</artifactId>
             <version>${tck.version}</version>
@@ -97,31 +90,18 @@
             <version>${tck.version}</version>
         </dependency>
 
-        <!-- The Arquillian connector that starts GlassFish and deploys archives to it. -->
         <dependency>
-            <groupId>org.omnifaces.arquillian</groupId>
+            <groupId>ee.omnifish.arquillian</groupId>
             <artifactId>arquillian-glassfish-server-managed</artifactId>
-            <version>1.6</version>
-            <scope>test</scope>
-=======
-            <groupId>org.glassfish.main.distributions</groupId>
-            <artifactId>glassfish</artifactId>
-            <type>zip</type>
->>>>>>> dd452d0f
         </dependency>
         <dependency>
             <groupId>org.jboss.arquillian.junit5</groupId>
             <artifactId>arquillian-junit5-container</artifactId>
-            <version>1.8.0.Final</version>
             <scope>test</scope>
         </dependency>
-
-        <!-- Client libs for doing HTTP requests, specifically done via the REST Client -->
         <dependency>
-            <groupId>org.omnifaces.arquillian</groupId>
+            <groupId>ee.omnifish.arquillian</groupId>
             <artifactId>glassfish-client-ee11</artifactId>
-            <version>1.6.1</version>
-            <scope>test</scope>
         </dependency>
 
         <dependency>
@@ -139,30 +119,6 @@
 
     <build>
         <plugins>
-<<<<<<< HEAD
-            <!-- Download and installation of the GlassFish server used for testing  -->
-=======
-            <plugin>
-                <groupId>io.github.download-maven-plugin</groupId>
-                <artifactId>download-maven-plugin</artifactId>
-                <executions>
-                    <execution>
-                        <id>download-ant</id>
-                        <phase>generate-resources</phase>
-                        <goals>
-                            <goal>wget</goal>
-                        </goals>
-                        <configuration>
-                            <skip>${skipITs}</skip>
-                            <url>${ant.zip.url}</url>
-                            <unpack>true</unpack>
-                            <outputDirectory>${project.build.directory}</outputDirectory>
-                        </configuration>
-                    </execution>
-                </executions>
-            </plugin>
-
->>>>>>> dd452d0f
             <plugin>
                 <artifactId>maven-dependency-plugin</artifactId>
                 <executions>
@@ -193,124 +149,7 @@
                 <artifactId>maven-failsafe-plugin</artifactId>
                 <executions>
                     <execution>
-<<<<<<< HEAD
-                        <id>gf-tests</id>
-=======
-                        <id>prepare-tck-and-glassfish</id>
-                        <phase>pre-integration-test</phase>
-                        <configuration>
-                            <target xmlns:if="ant:if" xmlns:unless="ant:unless">
-                                <taskdef resource="net/sf/antcontrib/antcontrib.properties"
-                                         classpathref="maven.plugin.classpath" />
-
-                                <macrodef name="tck-property-update">
-                                    <attribute name="key" />
-                                    <attribute name="value" />
-                                    <sequential>
-                                      <replaceregexp byline="true"
-                                        file="${tck.home}/bin/ts.jte"
-                                        match="@{key}=.*"
-                                        replace="@{key}=@{value}" />
-                                    </sequential>
-                                </macrodef>
-
-                                <tck-property-update key="web.home" value="${glassfish.home}/glassfish"/>
-                                <tck-property-update key="webServerPort" value="${port.http}"/>
-                                <tck-property-update key="webServerHost" value="localhost"/>
-
-                                <tck-property-update key="impl.vi" value="glassfish"/>
-                                <tck-property-update key="websocket.api" value="${web.home}/modules/jakarta.websocket-api.jar${pathsep}${web.home}/modules/jakarta.websocket-client-api.jar${pathsep}${web.home}/modules/jakarta.servlet-api.jar${pathsep}${web.home}/modules/jakarta.enterprise.cdi-api.jar"/>
-
-                                <tck-property-update key="report.dir" value="${tck.home}/websocketreport/websocket"/>
-                                <tck-property-update key="work.dir" value="${tck.home}/websocketwork/websocket"/>
-
-                                <tck-property-update key="ws_wait" value="50000000" if:set="glassfish.suspend"/>
-
-                                <replace file="${tck.home}/bin/ts.jte">
-                                  <replacetoken><![CDATA[-XX\\\:MaxPermSize=512m:]]></replacetoken>
-                                  <replacevalue><![CDATA[]]></replacevalue>
-                                </replace>
-
-                                <limit maxwait="60">
-                                    <exec executable="${glassfish.asadmin}" dir="${glassfish.home}/glassfish/bin">
-                                        <arg value="delete-domain"/>
-                                        <arg value="domain1" />
-                                        <env key="AS_JAVA" value="${java.home}"/>
-                                    </exec>
-                                    <exec executable="${glassfish.asadmin}" dir="${glassfish.home}/glassfish/bin" failonerror="true">
-                                        <arg value="create-domain"/>
-                                        <arg value="--domainproperties=domain.adminPort=${port.admin}:domain.instancePort=${port.http}:http.ssl.port=${port.https}:jms.port=${port.jms}:domain.jmxPort=${port.jmx}:orb.listener.port=${port.orb}:orb.ssl.port=${port.orb.ssl}:orb.mutualauth.port=${port.orb.mutual}" />
-                                        <arg value="--user=admin" />
-                                        <arg value="--nopassword" />
-                                        <arg value="domain1" />
-                                        <env key="AS_JAVA" value="${java.home}"/>
-                                    </exec>
-                                    <exec executable="${glassfish.asadmin}" dir="${glassfish.home}/glassfish/bin" failonerror="true">
-                                        <arg value="start-domain"/>
-                                        <env key="AS_JAVA" value="${java.home}"/>
-                                    </exec>
-
-                                    <if>
-                                        <isset property="jacoco.version" />
-                                        <then>
-                                            <exec executable="${glassfish.asadmin}" dir="${glassfish.home}/glassfish/bin" failonerror="true">
-                                                <arg value="create-jvm-options" />
-                                                <arg value="--port=${port.admin}" />
-                                                <arg value="&quot;-javaagent\:${settings.localRepository}/org/jacoco/org.jacoco.agent/${jacoco.version}/org.jacoco.agent-${jacoco.version}-runtime.jar=destfile=${project.build.directory}/jacoco-it.exec,includes=${jacoco.includes}&quot;" />
-                                                <env key="AS_JAVA" value="${java.home}"/>
-                                            </exec>
-                                        </then>
-                                    </if>
-
-                                    <exec executable="${glassfish.asadmin}" dir="${glassfish.home}/glassfish/bin" failonerror="true">
-                                        <arg value="create-jvm-options" />
-                                        <arg value="--port=${port.admin}" />
-                                        <arg value="&quot;-Djava.security.manager&quot;" />
-                                        <env key="AS_JAVA" value="${java.home}"/>
-                                    </exec>
-
-                                    <exec executable="${glassfish.asadmin}" dir="${glassfish.home}/glassfish/bin" failonerror="true">
-                                        <arg value="stop-domain"/>
-                                        <arg value="domain1"/>
-                                        <env key="AS_JAVA" value="${java.home}"/>
-                                    </exec>
-                                </limit>
-
-                                <concat destfile="${glassfish.home}/glassfish/domains/domain1/config/server.policy" append="true">
-                                    <filelist dir="${tck.home}/bin" files="server_policy.append"/>
-                                </concat>
-
-                                <mkdir dir="${tck.home}/websocketreport"/>
-                                <mkdir dir="${tck.home}/websocketreport/websocket"/>
-
-                                <replace file="${tck.home}/bin/xml/ts.top.import.xml">
-                                  <replacetoken><![CDATA[<jvmarg value="-Xmx512m"/>]]></replacetoken>
-                                  <replacevalue><![CDATA[<jvmarg value="-Xmx512m"/>
-                                <jvmarg value="-Djavatest.security.noSecurityManager=true"/>]]></replacevalue>
-                                </replace>
-
-                                <replace file="${tck.home}/bin/xml/ts.top.import.xml" if:set="tck.suspend" >
-                                  <replacetoken><![CDATA[<jvmarg value="-Xmx512m"/>]]></replacetoken>
-                                  <replacevalue><![CDATA[<jvmarg value="-Xmx512m"/>
-                                <jvmarg value="-agentlib:jdwp=transport=dt_socket,server=y,suspend=y,address=9010"/>]]></replacevalue>
-                                </replace>
-
-                                <replace file="${tck.home}/bin/xml/ts.top.import.xml" unless:set="tck.suspend" >
-                                  <replacetoken><![CDATA[<jvmarg value="-Xmx512m"/>
-                                <jvmarg value="-agentlib:jdwp=transport=dt_socket,server=y,suspend=y,address=9010"/>]]></replacetoken>
-                                  <replacevalue><![CDATA[<jvmarg value="-Xmx512m"/>]]></replacevalue>
-                                </replace>
-                            </target>
-                        </configuration>
-                        <goals>
-                            <goal>run</goal>
-                        </goals>
-                    </execution>
-
-                    <execution>
-                        <id>configure-tck-tests</id>
-                        <phase>pre-integration-test</phase>
->>>>>>> dd452d0f
+                        <id>run-tck</id>
                         <goals>
                             <goal>integration-test</goal>
                             <goal>verify</goal>
