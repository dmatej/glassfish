--- conflicted
+++ resolved
@@ -59,7 +59,6 @@
 
     <artifactId>glassfish-external-tck-rest</artifactId>
 
-<<<<<<< HEAD
    <name>Jakarta REST TCK run on glassfish</name>
    <description>This verifies the compliance of Eclipse Glassfish using the Jakarta REST standalone TCK</description>
 
@@ -73,13 +72,6 @@
         <glassfish.version>${project.version}</glassfish.version>
         <glassfish.root>${project.build.directory}</glassfish.root>
         <glassfish.home>${glassfish.root}/glassfish8</glassfish.home>
-=======
-    <name>Jakarta REST TCK run on glassfish</name>
-    <description>This verifies the compliance of Eclipse Glassfish using the Jakarta REST standalone TCK</description>
-
-    <properties>
-        <tck.version>3.1.5</tck.version>
->>>>>>> dd452d0f
     </properties>
 
     <dependencies>
@@ -91,36 +83,16 @@
         </dependency>
         <dependency>
             <groupId>ee.omnifish.arquillian</groupId>
-            <artifactId>glassfish-client-ee10</artifactId>
+            <artifactId>glassfish-client-ee11</artifactId>
         </dependency>
         <dependency>
             <groupId>ee.omnifish.arquillian</groupId>
             <artifactId>arquillian-glassfish-server-managed</artifactId>
-<<<<<<< HEAD
-            <version>1.6</version>
-            <scope>test</scope>
-=======
->>>>>>> dd452d0f
         </dependency>
         <dependency>
             <groupId>org.jboss.arquillian.junit5</groupId>
             <artifactId>arquillian-junit5-container</artifactId>
-<<<<<<< HEAD
-            <version>1.8.0.Final</version>
-            <scope>test</scope>
-        </dependency>
-
-        <!-- Client libs for doing HTTP requests, specifically done via the REST Client -->
-        <dependency>
-            <groupId>org.omnifaces.arquillian</groupId>
-            <artifactId>glassfish-client-ee11</artifactId>
-            <version>1.6.1</version>
-            <scope>test</scope>
-        </dependency>
-
-=======
-        </dependency>
->>>>>>> dd452d0f
+        </dependency>
         <dependency>
             <groupId>org.netbeans.tools</groupId>
             <artifactId>sigtest-maven-plugin</artifactId>
@@ -148,15 +120,6 @@
             <artifactId>hamcrest</artifactId>
             <scope>test</scope>
         </dependency>
-<<<<<<< HEAD
-        <dependency>
-            <groupId>commons-httpclient</groupId>
-            <artifactId>commons-httpclient</artifactId>
-            <version>3.1</version>
-            <scope>test</scope>
-        </dependency>
-=======
->>>>>>> dd452d0f
     </dependencies>
 
     <build>
