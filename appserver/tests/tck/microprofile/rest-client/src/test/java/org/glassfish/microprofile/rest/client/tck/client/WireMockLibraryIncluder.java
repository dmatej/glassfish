--- conflicted
+++ resolved
@@ -34,22 +34,11 @@
 
     private static final System.Logger LOG = System.getLogger(WireMockLibraryIncluder.class.getName());
 
-<<<<<<< HEAD
     private static final String[] DIRECT_DEPENDENCIES = {
-        "com.github.tomakehurst:wiremock",
-        "org.hamcrest:hamcrest",
+        "org.wiremock:wiremock",
         "org.slf4j:slf4j-jdk14",
-        "org.slf4j:jcl-over-slf4j",
-        "org.apache.httpcomponents:httpclient",
-        "org.eclipse.jetty:jetty-server",
-        "org.eclipse.jetty:jetty-servlet",
-        "org.eclipse.jetty:jetty-servlets",
     };
     private static final File[] DEPENDENCIES = initDependenciesForWar();
-
-=======
-    private static final String WIREMOCK_COORDINATES = "org.wiremock:wiremock";
->>>>>>> 4dd664fd
 
     @Override
     public void process(Archive<?> archive, TestClass testClass) {
