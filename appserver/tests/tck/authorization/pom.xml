--- conflicted
+++ resolved
@@ -1,11 +1,7 @@
 <?xml version="1.0" encoding="UTF-8"?>
 <!--
 
-<<<<<<< HEAD
-    Copyright (c) 2021, 2024 Contributors to the Eclipse Foundation. All rights reserved.
-=======
     Copyright (c) 2021, 2025 Contributors to the Eclipse Foundation. All rights reserved.
->>>>>>> dd452d0f
 
     This program and the accompanying materials are made available under the
     terms of the Eclipse Public License v. 2.0, which is available at
@@ -39,43 +35,17 @@
     <description>This verifies the compliance of Eclipse Glassfish using the Jakarta authorization standalone TCK</description>
 
     <properties>
-<<<<<<< HEAD
-        <glassfish.version>${project.version}</glassfish.version>
-        <tck.root>${project.build.directory}</tck.root>
         <maven.executable>${maven.home}/bin/mvn</maven.executable>
         <maven.settings.xml>${user.home}/.m2/settings.xml</maven.settings.xml>
-=======
-        <ant.home>${project.build.directory}/apache-ant-${ant.version}</ant.home>
-        <ant.zip.url>https://archive.apache.org/dist/ant/binaries/apache-ant-${ant.version}-bin.zip</ant.zip.url>
-
-        <tck.home>${project.build.directory}/authorization-tck</tck.home>
-        <tck.tests.home>${tck.home}/src/com/sun/ts/tests</tck.tests.home>
-
-        <jacoco.includes>org/glassfish/**\:com/sun/enterprise/**</jacoco.includes>
-
-        <port.admin>14848</port.admin>
-        <port.derby>11527</port.derby>
-        <port.http>18080</port.http>
-        <port.https>18181</port.https>
-        <port.jms>17676</port.jms>
-        <port.jmx>18686</port.jmx>
-        <port.orb>13700</port.orb>
-        <port.orb.mutual>13920</port.orb.mutual>
-        <port.orb.ssl>13820</port.orb.ssl>
-        <port.harness.log>12000</port.harness.log>
->>>>>>> dd452d0f
     </properties>
 
     <dependencies>
         <dependency>
-<<<<<<< HEAD
-=======
             <groupId>org.glassfish.main.distributions</groupId>
             <artifactId>glassfish</artifactId>
             <type>zip</type>
         </dependency>
         <dependency>
->>>>>>> dd452d0f
             <groupId>org.glassfish.main.tests.tck</groupId>
             <artifactId>jakarta-authorization-tck</artifactId>
             <type>zip</type>
@@ -86,8 +56,6 @@
     <build>
         <plugins>
             <plugin>
-<<<<<<< HEAD
-=======
                 <groupId>io.github.download-maven-plugin</groupId>
                 <artifactId>download-maven-plugin</artifactId>
                 <executions>
@@ -108,260 +76,34 @@
             </plugin>
 
             <plugin>
->>>>>>> dd452d0f
-                <artifactId>maven-dependency-plugin</artifactId>
+                <groupId>org.codehaus.mojo</groupId>
+                <artifactId>exec-maven-plugin</artifactId>
                 <executions>
                     <execution>
-                        <id>unpack</id>
-                        <phase>pre-integration-test</phase>
+                        <phase>integration-test</phase>
                         <goals>
-                            <goal>unpack</goal>
+                            <goal>exec</goal>
                         </goals>
                         <configuration>
-                            <artifactItems>
-                                <artifactItem>
-                                    <groupId>org.glassfish.main.tests.tck</groupId>
-                                    <artifactId>jakarta-authorization-tck</artifactId>
-                                    <type>zip</type>
-                                    <version>${project.version}</version>
-                                    <overWrite>false</overWrite>
-                                    <outputDirectory>${tck.root}</outputDirectory>
-                                </artifactItem>
-                            </artifactItems>
+                            <executable>${maven.executable}</executable>
+                            <arguments>
+                                <argument>-B</argument>
+                                <argument>-e</argument>
+                                <argument>-s</argument>
+                                <argument>${maven.settings.xml}</argument>
+                                <argument>-f</argument>
+                                <argument>${tck.root}/authorization-tck-3.0.0/tck/pom.xml</argument>
+                                <argument>clean</argument>
+                                <argument>install</argument>
+                                <argument>-Dglassfish.version=${glassfish.version}</argument>
+                            </arguments>
+                            <environmentVariables>
+                                <LC_ALL>C</LC_ALL>
+                            </environmentVariables>
                         </configuration>
                     </execution>
                 </executions>
             </plugin>
-            <plugin>
-                <groupId>org.codehaus.mojo</groupId>
-                <artifactId>exec-maven-plugin</artifactId>
-                <executions>
-                    <execution>
-<<<<<<< HEAD
-=======
-                        <id>prepare-tck-and-glassfish</id>
-                        <phase>pre-integration-test</phase>
-                        <goals>
-                            <goal>run</goal>
-                        </goals>
-                        <configuration>
-                            <target xmlns:if="ant:if" xmlns:unless="ant:unless">
-                                <taskdef resource="net/sf/antcontrib/antcontrib.properties"
-                                     classpathref="maven.plugin.classpath" />
-
-                                <macrodef name="tck-property-update">
-                                    <attribute name="key" />
-                                    <attribute name="value" />
-                                    <sequential>
-                                      <replaceregexp byline="true"
-                                        file="${tck.home}/bin/ts.jte"
-                                        match="@{key}=.*"
-                                        replace="@{key}=@{value}" />
-                                    </sequential>
-                                </macrodef>
-                                <macrodef name="tck-property-add">
-                                    <attribute name="key" />
-                                    <attribute name="value" />
-                                    <sequential>
-                                        <concat append="true" destfile="${tck.home}/bin/ts.jte"
-                                          >@{key}=@{value}${line.separator}</concat>
-                                    </sequential>
-                                </macrodef>
-                                <macrodef name="tck-keystore-suffix">
-                                    <attribute name="file" />
-                                    <sequential>
-                                        <replaceregexp flags="g"
-                                          file="@{file}"
-                                          match="/cacerts\.jks"
-                                          replace="/cacerts.p12" />
-                                        <replaceregexp flags="g"
-                                          file="@{file}"
-                                          match="/keystore\.jks"
-                                          replace="/keystore.p12" />
-                                    </sequential>
-                                </macrodef>
-
-                                <property name="jacc.truststore" value="${project.build.directory}/cacerts.p12"/>
-                                <property name="jacc.truststore.password" value="changeit"/>
-                                <property name="s1as.truststore" value="${glassfish.home}/glassfish/domains/domain1/config/cacerts.p12"/>
-                                <property name="s1as.truststore.password" value="changeit"/>
-
-                                <!-- Customizing the client test parameters -->
-                                <replaceregexp file="${tck.home}/bin/ts.jte" byline="true"
-                                    match="\s+-Djavax\.net\.ssl\.trustStore=\$\{jacc\.home\}/domains/domain1/config/cacerts\.jks"
-                                    replace="-Djavax.net.ssl.trustStore=${jacc.truststore} -Djavax.net.ssl.trustStorePassword=${jacc.truststore.password}" />
-
-                                <tck-property-update key="s1as.admin.port" value="${port.admin}" />
-                                <tck-property-update key="database.port" value="${port.derby}" />
-                                <tck-property-update key="orb.port" value="${port.orb}" />
-                                <tck-property-update key="webServerPort" value="${port.http}" />
-                                <tck-property-update key="securedWebServicePort" value="${port.https}" />
-                                <tck-property-update key="harness.log.port" value="${port.harness.log}" />
-                                <tck-property-update key="javaee.level" value="full" />
-
-                                <tck-property-update key="jacc.home" value="${glassfish.home}/glassfish" />
-                                <tck-property-update key="report.dir" value="${tck.home}/jacctckreport/jacctck" />
-                                <tck-property-update key="work.dir" value="${tck.home}/jacctckwork/jacctck" />
-
-                                <tck-property-add key="jacc.truststore" value="${jacc.truststore}" />
-                                <tck-property-add key="s1as.truststore" value="${s1as.truststore}" />
-
-                                <tck-keystore-suffix file="${tck.home}/bin/xml/impl/glassfish/common.xml" />
-                                <tck-keystore-suffix file="${tck.home}/bin/xml/impl/glassfish/s1as.xml" />
-                                <tck-keystore-suffix file="${tck.home}/bin/xml/vi.xml" />
-
-                                <!-- Run just selected subset tests -->
-                                <replaceregexp file="${tck.home}/bin/build.xml" byline="true"
-                                    match="&lt;/project&gt;"
-                                    replace="&lt;property name=&quot;all.test.dir&quot; value=&quot;com/sun/ts/tests/jacc/,com/sun/ts/tests/signaturetest/jacc,com/sun/ts/tests/common/vehicle/&quot; /&gt; &lt;/project&gt;" />
-
-                                <limit maxwait="60">
-                                    <exec executable="${glassfish.asadmin}" dir="${glassfish.home}/glassfish/bin">
-                                        <env key="AS_JAVA" value="${java.home}"/>
-                                        <arg value="delete-domain"/>
-                                        <arg value="domain1" />
-                                    </exec>
-                                    <exec executable="${glassfish.asadmin}" dir="${glassfish.home}/glassfish/bin" failonerror="true">
-                                        <arg value="create-domain"/>
-                                        <arg value="--domainproperties=domain.adminPort=${port.admin}:domain.instancePort=${port.http}:http.ssl.port=${port.https}:jms.port=${port.jms}:domain.jmxPort=${port.jmx}:orb.listener.port=${port.orb}:orb.ssl.port=${port.orb.ssl}:orb.mutualauth.port=${port.orb.mutual}" />
-                                        <arg value="--user=admin" />
-                                        <arg value="--nopassword" />
-                                        <arg value="domain1" />
-                                        <env key="AS_JAVA" value="${java.home}"/>
-                                    </exec>
-                                    <exec executable="${java.home}/bin/keytool" >
-                                        <env key="JAVA_HOME" value="${java.home}" />
-                                        <arg line=" -importkeystore"/>
-                                        <arg line=" -srcalias s1as"/>
-                                        <arg line=" -destalias s1as"/>
-                                        <arg line=" -srckeystore ${s1as.truststore}"/>
-                                        <arg line=" -noprompt"/>
-                                        <arg line=" -trustcacerts"/>
-                                        <arg line=" -destkeystore ${jacc.truststore}"/>
-                                        <arg line=" -srcstorepass ${s1as.truststore.password}"/>
-                                        <arg line=" -deststorepass ${jacc.truststore.password}"/>
-                                    </exec>
-
-                                    <exec executable="${glassfish.asadmin}" dir="${glassfish.home}/glassfish/bin" failonerror="true">
-                                        <arg value="start-domain"/>
-                                        <env key="AS_JAVA" value="${java.home}"/>
-                                    </exec>
-
-                                    <exec executable="${glassfish.asadmin}" dir="${glassfish.home}/glassfish/bin" if:set="glassfish.security.manager" failonerror="true">
-                                        <arg value="create-jvm-options" />
-                                        <arg value="--port=${port.admin}" />
-                                        <arg value="&quot;-Djava.security.manager&quot;" />
-                                        <env key="AS_JAVA" value="${java.home}"/>
-                                    </exec>
-
-                                    <if>
-                                        <isset property="jacoco.version" />
-                                        <then>
-                                            <exec executable="${glassfish.asadmin}" dir="${glassfish.home}/glassfish/bin" failonerror="true">
-                                                <arg value="create-jvm-options" />
-                                                <arg value="--port=${port.admin}" />
-                                                <arg value="&quot;-javaagent\:${settings.localRepository}/org/jacoco/org.jacoco.agent/${jacoco.version}/org.jacoco.agent-${jacoco.version}-runtime.jar=destfile=${project.build.directory}/jacoco-it.exec,includes=${jacoco.includes}&quot;" />
-                                                <env key="AS_JAVA" value="${java.home}"/>
-                                            </exec>
-                                        </then>
-                                    </if>
-                                    <exec executable="${glassfish.asadmin}" dir="${glassfish.home}/glassfish/bin" failonerror="true">
-                                        <arg value="stop-domain"/>
-                                        <arg value="domain1"/>
-                                        <env key="AS_JAVA" value="${java.home}"/>
-                                    </exec>
-                                </limit>
-                                <mkdir dir="${tck.home}/jacctckreport"/>
-                                <mkdir dir="${tck.home}/jacctckreport/jacctck"/>
-
-                                <replace file="${tck.home}/bin/xml/ts.top.import.xml">
-                                  <replacetoken><![CDATA[<jvmarg value="-Xmx512m"/>]]></replacetoken>
-                                  <replacevalue><![CDATA[<jvmarg value="-Xmx512m"/>
-                                <jvmarg value="-Djavatest.security.noSecurityManager=true"/>]]></replacevalue>
-                                </replace>
-
-                                <replace file="${tck.home}/bin/xml/ts.top.import.xml" if:set="suspend-tck" >
-                                  <replacetoken><![CDATA[<jvmarg value="-Xmx512m"/>]]></replacetoken>
-                                  <replacevalue><![CDATA[<jvmarg value="-Xmx512m"/>
-                                <jvmarg value="-agentlib:jdwp=transport=dt_socket,server=y,suspend=y,address=9008"/>]]></replacevalue>
-                                </replace>
-                            </target>
-                        </configuration>
-                    </execution>
-
-                    <execution>
-                        <id>configure-tck-tests</id>
-                        <phase>pre-integration-test</phase>
-                        <goals>
-                            <goal>run</goal>
-                        </goals>
-                        <configuration>
-                            <target xmlns:if="ant:if" xmlns:unless="ant:unless">
-                                <taskdef resource="net/sf/antcontrib/antcontrib.properties"
-                                         classpathref="maven.plugin.classpath" />
-                                <limit maxwait="20">
-                                    <exec executable="${glassfish.asadmin}" dir="${glassfish.home}/glassfish/bin" failonerror="true">
-                                        <arg value="start-domain"/>
-                                        <env key="AS_JAVA" value="${java.home}"/>
-                                    </exec>
-                                </limit>
-                                <exec executable="${ant.home}/bin/ant" dir="${tck.home}/bin" failonerror="true">
-                                    <arg value="config.vi" />
-                                    <env key="AS_JAVA" value="${java.home}"/>
-                                    <env key="JAVA_HOME" value="${java.home}"/>
-                                    <env key="tck.home" value="${tck.home}"/>
-                                </exec>
-                                <exec executable="${ant.home}/bin/ant" dir="${tck.home}/bin" failonerror="true">
-                                    <arg value="enable.jacc"  />
-                                    <env key="AS_JAVA" value="${java.home}"/>
-                                    <env key="JAVA_HOME" value="${java.home}"/>
-                                    <env key="tck.home" value="${tck.home}"/>
-                                </exec>
-
-                                <!-- Restart GlassFish in debug mode if so requested -->
-                                <sequential if:set="glassfish.suspend">
-                                    <exec executable="${glassfish.asadmin}" dir="${glassfish.home}/glassfish/bin" failonerror="true">
-                                        <arg value="stop-domain" />
-                                        <env key="AS_JAVA" value="${java.home}"/>
-                                    </exec>
-                                    <echo message="Starting GlassFish in suspended mode, waiting on port 9009" />
-                                    <exec executable="${glassfish.asadmin}" dir="${glassfish.home}/glassfish/bin" failonerror="true">
-                                        <arg value="start-domain"/>
-                                        <arg value="--suspend" if:set="glassfish.suspend"/>
-                                        <env key="AS_JAVA" value="${java.home}"/>
-                                    </exec>
-                                </sequential>
-                            </target>
-                        </configuration>
-                    </execution>
-
-                     <execution>
-                        <id>run-tck-tests</id>
->>>>>>> dd452d0f
-                        <phase>integration-test</phase>
-                        <goals>
-                            <goal>exec</goal>
-                        </goals>
-                    </execution>
-                </executions>
-                <configuration>
-                    <executable>${maven.executable}</executable>
-                    <arguments>
-                        <argument>-B</argument>
-                        <argument>-e</argument>
-                        <argument>-s</argument>
-                        <argument>${maven.settings.xml}</argument>
-                        <argument>-f</argument>
-                        <argument>${tck.root}/authorization-tck-3.0.0/tck/pom.xml</argument>
-                        <argument>clean</argument>
-                        <argument>install</argument>
-                        <argument>-Dglassfish.version=${glassfish.version}</argument>
-                    </arguments>
-                    <environmentVariables>
-                        <LC_ALL>C</LC_ALL>
-                    </environmentVariables>
-                </configuration>
-            </plugin>
         </plugins>
     </build>
 </project>