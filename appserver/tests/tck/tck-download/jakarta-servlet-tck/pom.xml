--- conflicted
+++ resolved
@@ -32,14 +32,8 @@
     <name>TCK: Install Jakarta Servlet TCK</name>
 
     <properties>
-<<<<<<< HEAD
-        <tck.test.servlet.version>6.1.0</tck.test.servlet.version>
-        <tck.test.servlet.file>jakarta-servlet-tck-${tck.test.servlet.version}.zip</tck.test.servlet.file>
-        <tck.test.servlet.url>https://download.eclipse.org/ee4j/servlet/jakartaee11/staged/eftl/${tck.test.servlet.file}</tck.test.servlet.url>
-=======
-        <tck.artifactFileName>jakarta-servlet-tck-6.0.0.zip</tck.artifactFileName>
-        <tck.artifactUrl>https://download.eclipse.org/ee4j/jakartaee-tck/jakartaee10/staged/eftl/${tck.artifactFileName}</tck.artifactUrl>
->>>>>>> dd452d0f
+        <tck.artifactFileName>jakarta-servlet-tck-6.1.0.zip</tck.artifactFileName>
+        <tck.artifactUrl>https://download.eclipse.org/ee4j/servlet/jakartaee11/staged/eftl/${tck.artifactFileName}</tck.artifactUrl>
     </properties>
 
     <build>
@@ -53,74 +47,18 @@
                         <phase>generate-resources</phase>
                     </execution>
                 </executions>
-<<<<<<< HEAD
-                <configuration>
-                    <url>${tck.test.servlet.url}</url>
-                    <unpack>true</unpack>
-                    <outputDirectory>${project.build.directory}</outputDirectory>
-                </configuration>
-=======
->>>>>>> dd452d0f
             </plugin>
-            
+
             <plugin>
                 <groupId>org.codehaus.mojo</groupId>
                 <artifactId>build-helper-maven-plugin</artifactId>
                 <executions>
                     <execution>
-<<<<<<< HEAD
-                        <id>install-servlet-tck-pom</id>
-                        <phase>process-resources</phase>
-                        <goals>
-                            <goal>install-file</goal>
-                        </goals>
-                        <configuration>
-                            <file>${project.build.directory}/servlet-tck/artifacts/servlet-tck-${tck.test.servlet.version}.pom</file>
-                            <groupId>jakarta.tck</groupId>
-                            <artifactId>servlet-tck</artifactId>
-                            <version>${tck.test.servlet.version}</version>
-                            <packaging>pom</packaging>
-                        </configuration>
-                    </execution>
-                    
-                    <execution>
-                        <id>install-servlet-tck-runtime</id>
-                        <phase>process-resources</phase>
-                        <goals>
-                            <goal>install-file</goal>
-                        </goals>
-                        <configuration>
-                            <file>${project.build.directory}/servlet-tck/artifacts/servlet-tck-runtime-${tck.test.servlet.version}.jar</file>
-                            <groupId>jakarta.tck</groupId>
-                            <artifactId>servlet-tck-runtime</artifactId>
-                            <version>${tck.test.servlet.version}</version>
-                            <packaging>jar</packaging>
-                            <generatePom>true</generatePom>
-                        </configuration>
-                    </execution>
-                    
-                    <execution>
-                        <id>install-servlet-tck-util</id>
-                        <phase>process-resources</phase>
-                        <goals>
-                            <goal>install-file</goal>
-                        </goals>
-                        <configuration>
-                            <file>${project.build.directory}/servlet-tck/artifacts/servlet-tck-util-${tck.test.servlet.version}.jar</file>
-                            <groupId>jakarta.tck</groupId>
-                            <artifactId>servlet-tck-util</artifactId>
-                            <version>${tck.test.servlet.version}</version>
-                            <packaging>jar</packaging>
-                            <generatePom>true</generatePom>
-                        </configuration>
-=======
                         <id>attach-tck</id>
                         <phase>package</phase>
->>>>>>> dd452d0f
                     </execution>
                 </executions>
             </plugin>
-            
         </plugins>
     </build>
 </project>