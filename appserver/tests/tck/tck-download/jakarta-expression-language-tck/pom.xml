--- conflicted
+++ resolved
@@ -32,14 +32,8 @@
     <name>TCK: Install Jakarta Expression Language TCK</name>
 
     <properties>
-<<<<<<< HEAD
-        <tck.test.expression-language.file>jakarta-expression-language-tck-${tck.test.expression-language.version}.zip</tck.test.expression-language.file>
-        <tck.test.expression-language.url>https://download.eclipse.org/jakartaee/expression-language/6.0/${tck.test.expression-language.file}</tck.test.expression-language.url>
-        <tck.test.expression-language.version>6.0.0</tck.test.expression-language.version>
-=======
-        <tck.artifactFileName>jakarta-expression-language-tck-5.0.0.zip</tck.artifactFileName>
-        <tck.artifactUrl>https://download.eclipse.org/ee4j/jakartaee-tck/jakartaee10/staged/eftl/${tck.artifactFileName}</tck.artifactUrl>
->>>>>>> dd452d0f
+        <tck.artifactFileName>jakarta-expression-language-tck-6.0.0.zip</tck.artifactFileName>
+        <tck.artifactUrl>https://download.eclipse.org/jakartaee/expression-language/6.0/${tck.artifactFileName}</tck.artifactUrl>
     </properties>
 
     <build>
@@ -47,50 +41,20 @@
             <plugin>
                 <groupId>io.github.download-maven-plugin</groupId>
                 <artifactId>download-maven-plugin</artifactId>
-                <version>1.9.0</version>
-                <configuration>
-                    <url>${tck.test.expression-language.url}</url>
-                    <unpack>true</unpack>
-                    <outputDirectory>${project.build.directory}</outputDirectory>
-                </configuration>
                 <executions>
                     <execution>
-<<<<<<< HEAD
-                        <id>download-expression-language-tck</id>
-                        <goals>
-                            <goal>wget</goal>
-                        </goals>
-=======
                         <id>download-tck</id>
->>>>>>> dd452d0f
                         <phase>generate-resources</phase>
                     </execution>
                 </executions>
             </plugin>
-
             <plugin>
                 <groupId>org.codehaus.mojo</groupId>
                 <artifactId>build-helper-maven-plugin</artifactId>
                 <executions>
                     <execution>
-<<<<<<< HEAD
-                        <id>install-expression-language-tck-pom</id>
-                        <goals>
-                            <goal>install-file</goal>
-                        </goals>
-                        <phase>process-resources</phase>
-                        <configuration>
-                            <file>${project.build.directory}/el-tck/artifacts/jakarta-expression-language-tck-${tck.test.expression-language.version}.jar</file>
-                            <sources>${project.build.directory}/el-tck/artifacts/jakarta-expression-language-tck-${tck.test.expression-language.version}-sources.jar</sources>
-                            <groupId>jakarta.tck</groupId>
-                            <artifactId>expression-language-tck</artifactId>
-                            <version>${tck.test.expression-language.version}</version>
-                            <pomFile>src/resources/expression-language-tck-6.0.0.pom</pomFile>
-                        </configuration>
-=======
                         <id>attach-tck</id>
                         <phase>package</phase>
->>>>>>> dd452d0f
                     </execution>
                 </executions>
             </plugin>
