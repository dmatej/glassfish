<?xml version="1.0" encoding="UTF-8"?>
<!--

    Copyright (c) 2021, 2024 Contributors to the Eclipse Foundation. All rights reserved.

    This program and the accompanying materials are made available under the
    terms of the Eclipse Public License v. 2.0, which is available at
    http://www.eclipse.org/legal/epl-2.0.

    This Source Code may also be made available under the following Secondary
    Licenses when the conditions for such availability set forth in the
    Eclipse Public License v. 2.0 are satisfied: GNU General Public License,
    version 2 with the GNU Classpath Exception, which is available at
    https://www.gnu.org/software/classpath/license.html.

    SPDX-License-Identifier: EPL-2.0 OR GPL-2.0 WITH Classpath-exception-2.0

-->
<project xmlns="http://maven.apache.org/POM/4.0.0"
    xmlns:xsi="http://www.w3.org/2001/XMLSchema-instance"
    xsi:schemaLocation="http://maven.apache.org/POM/4.0.0 https://maven.apache.org/xsd/maven-4.0.0.xsd"
>
    <modelVersion>4.0.0</modelVersion>
    <parent>
        <groupId>org.glassfish.main.tests.tck</groupId>
        <artifactId>tck-download</artifactId>
        <version>8.0.0-SNAPSHOT</version>
    </parent>

    <artifactId>jakarta-websocket-tck</artifactId>
    <packaging>pom</packaging>
    <name>TCK: Install Jakarta Websocket TCK</name>

    <properties>
<<<<<<< HEAD
        <tck.test.websocket.version>2.2.0</tck.test.websocket.version>
        <tck.test.websocket.file>jakarta-websocket-tck-${tck.test.websocket.version}.zip</tck.test.websocket.file>
        <tck.test.websocket.url>https://download.eclipse.org/jakartaee/websocket/2.2/${tck.test.websocket.file}</tck.test.websocket.url>
=======
        <tck.artifactFileName>jakarta-websocket-tck-2.1.0.zip</tck.artifactFileName>
        <tck.artifactUrl>https://download.eclipse.org/jakartaee/websocket/2.1/${tck.artifactFileName}</tck.artifactUrl>
>>>>>>> dd452d0f
    </properties>

    <build>
        <plugins>
            <plugin>
                <groupId>io.github.download-maven-plugin</groupId>
                <artifactId>download-maven-plugin</artifactId>
                <executions>
                    <execution>
                        <id>download-tck</id>
                        <phase>generate-resources</phase>
                    </execution>
                </executions>
<<<<<<< HEAD
                <configuration>
                    <url>${tck.test.websocket.url}</url>
                    <unpack>true</unpack>
                    <outputDirectory>${project.build.directory}</outputDirectory>
                </configuration>
=======
>>>>>>> dd452d0f
            </plugin>
    
            
            <plugin>
                <groupId>org.codehaus.mojo</groupId>
                <artifactId>build-helper-maven-plugin</artifactId>
                <executions>
                    
                    <execution>
<<<<<<< HEAD
                        <id>install-websocket-tck-pom</id>
                        <phase>process-resources</phase>
                        <goals>
                            <goal>install-file</goal>
                        </goals>
                        <configuration>
                            <file>${project.build.directory}/websocket-tck/artifacts/websocket-tck-${tck.test.websocket.version}.pom</file>
                            <groupId>jakarta.tck</groupId>
                            <artifactId>websocket-tck</artifactId>
                            <version>${tck.test.websocket.version}</version>
                            <packaging>pom</packaging>
                        </configuration>
=======
                        <id>attach-tck</id>
                        <phase>package</phase>
>>>>>>> dd452d0f
                    </execution>
                    
                      
                    <execution>
                        <id>install-websocket-tck-common-pom</id>
                        <phase>process-resources</phase>
                        <goals>
                            <goal>install-file</goal>
                        </goals>
                        <configuration>
                            <file>${project.build.directory}/websocket-tck/artifacts/websocket-tck-common-${tck.test.websocket.version}.pom</file>
                            <groupId>jakarta.tck</groupId>
                            <artifactId>websocket-tck-common</artifactId>
                            <version>${tck.test.websocket.version}</version>
                            <packaging>pom</packaging>
                        </configuration>
                    </execution>
                    
                           
                    <execution>
                        <id>install-websocket-tck-common-jar</id>
                        <phase>process-resources</phase>
                        <goals>
                            <goal>install-file</goal>
                        </goals>
                        <configuration>
                            <file>${project.build.directory}/websocket-tck/artifacts/websocket-tck-common-${tck.test.websocket.version}.jar</file>
                            <groupId>jakarta.tck</groupId>
                            <artifactId>websocket-tck-common</artifactId>
                            <version>${tck.test.websocket.version}</version>
                            <packaging>jar</packaging>
                        </configuration>
                    </execution>
                    
                    
                    <execution>
                        <id>websocket-tck-spec-tests-jar</id>
                        <phase>process-resources</phase>
                        <goals>
                            <goal>install-file</goal>
                        </goals>
                        <configuration>
                            <file>${project.build.directory}/websocket-tck/artifacts/websocket-tck-spec-tests-${tck.test.websocket.version}.jar</file>
                            <groupId>jakarta.tck</groupId>
                            <artifactId>websocket-tck-spec-tests</artifactId>
                            <version>${tck.test.websocket.version}</version>
                            <packaging>jar</packaging>
                        </configuration>
                    </execution>
                    
                    
                    <execution>
                        <id>websocket-tck-spec-tests-pom</id>
                        <phase>process-resources</phase>
                        <goals>
                            <goal>install-file</goal>
                        </goals>
                        <configuration>
                            <file>${project.build.directory}/websocket-tck/artifacts/websocket-tck-spec-tests-${tck.test.websocket.version}.pom</file>
                            <groupId>jakarta.tck</groupId>
                            <artifactId>websocket-tck-spec-tests</artifactId>
                            <version>${tck.test.websocket.version}</version>
                            <packaging>pom</packaging>
                        </configuration>
                    </execution>
                    
                </executions>
            </plugin>
        </plugins>
    </build>
</project><|MERGE_RESOLUTION|>--- conflicted
+++ resolved
@@ -32,14 +32,10 @@
     <name>TCK: Install Jakarta Websocket TCK</name>
 
     <properties>
-<<<<<<< HEAD
         <tck.test.websocket.version>2.2.0</tck.test.websocket.version>
-        <tck.test.websocket.file>jakarta-websocket-tck-${tck.test.websocket.version}.zip</tck.test.websocket.file>
-        <tck.test.websocket.url>https://download.eclipse.org/jakartaee/websocket/2.2/${tck.test.websocket.file}</tck.test.websocket.url>
-=======
-        <tck.artifactFileName>jakarta-websocket-tck-2.1.0.zip</tck.artifactFileName>
-        <tck.artifactUrl>https://download.eclipse.org/jakartaee/websocket/2.1/${tck.artifactFileName}</tck.artifactUrl>
->>>>>>> dd452d0f
+        <tck.artifactFileName>jakarta-websocket-tck-${tck.test.websocket.version}.zip</tck.artifactFileName>
+        <tck.artifactUrl>https://download.eclipse.org/jakartaee/websocket/2.2/${tck.artifactFileName}</tck.artifactUrl>
+        <tck.artifactDirectory>${project.build.directory}/websocket-tck/artifacts</tck.artifactDirectory>
     </properties>
 
     <build>
@@ -51,108 +47,81 @@
                     <execution>
                         <id>download-tck</id>
                         <phase>generate-resources</phase>
+                        <configuration>
+                            <unpack>true</unpack>
+                        </configuration>
                     </execution>
                 </executions>
-<<<<<<< HEAD
-                <configuration>
-                    <url>${tck.test.websocket.url}</url>
-                    <unpack>true</unpack>
-                    <outputDirectory>${project.build.directory}</outputDirectory>
-                </configuration>
-=======
->>>>>>> dd452d0f
             </plugin>
-    
-            
             <plugin>
                 <groupId>org.codehaus.mojo</groupId>
                 <artifactId>build-helper-maven-plugin</artifactId>
                 <executions>
-                    
                     <execution>
-<<<<<<< HEAD
-                        <id>install-websocket-tck-pom</id>
-                        <phase>process-resources</phase>
+                        <id>attach-tck</id>
+                        <phase>skip</phase>
+                    </execution>
+                </executions>
+            </plugin>
+            <plugin>
+                <artifactId>maven-install-plugin</artifactId>
+                <executions>
+                    <execution>
+                        <id>install-websocket-tck-common-pom</id>
+                        <phase>package</phase>
                         <goals>
                             <goal>install-file</goal>
                         </goals>
                         <configuration>
-                            <file>${project.build.directory}/websocket-tck/artifacts/websocket-tck-${tck.test.websocket.version}.pom</file>
-                            <groupId>jakarta.tck</groupId>
-                            <artifactId>websocket-tck</artifactId>
-                            <version>${tck.test.websocket.version}</version>
-                            <packaging>pom</packaging>
-                        </configuration>
-=======
-                        <id>attach-tck</id>
-                        <phase>package</phase>
->>>>>>> dd452d0f
-                    </execution>
-                    
-                      
-                    <execution>
-                        <id>install-websocket-tck-common-pom</id>
-                        <phase>process-resources</phase>
-                        <goals>
-                            <goal>install-file</goal>
-                        </goals>
-                        <configuration>
-                            <file>${project.build.directory}/websocket-tck/artifacts/websocket-tck-common-${tck.test.websocket.version}.pom</file>
+                            <file>${tck.artifactDirectory}/websocket-tck-common-${tck.test.websocket.version}.pom</file>
                             <groupId>jakarta.tck</groupId>
                             <artifactId>websocket-tck-common</artifactId>
                             <version>${tck.test.websocket.version}</version>
                             <packaging>pom</packaging>
                         </configuration>
                     </execution>
-                    
-                           
                     <execution>
                         <id>install-websocket-tck-common-jar</id>
-                        <phase>process-resources</phase>
+                        <phase>package</phase>
                         <goals>
                             <goal>install-file</goal>
                         </goals>
                         <configuration>
-                            <file>${project.build.directory}/websocket-tck/artifacts/websocket-tck-common-${tck.test.websocket.version}.jar</file>
+                            <file>${tck.artifactDirectory}/websocket-tck-common-${tck.test.websocket.version}.jar</file>
                             <groupId>jakarta.tck</groupId>
                             <artifactId>websocket-tck-common</artifactId>
                             <version>${tck.test.websocket.version}</version>
                             <packaging>jar</packaging>
                         </configuration>
                     </execution>
-                    
-                    
                     <execution>
                         <id>websocket-tck-spec-tests-jar</id>
-                        <phase>process-resources</phase>
+                        <phase>package</phase>
                         <goals>
                             <goal>install-file</goal>
                         </goals>
                         <configuration>
-                            <file>${project.build.directory}/websocket-tck/artifacts/websocket-tck-spec-tests-${tck.test.websocket.version}.jar</file>
+                            <file>${tck.artifactDirectory}/websocket-tck-spec-tests-${tck.test.websocket.version}.jar</file>
                             <groupId>jakarta.tck</groupId>
                             <artifactId>websocket-tck-spec-tests</artifactId>
                             <version>${tck.test.websocket.version}</version>
                             <packaging>jar</packaging>
                         </configuration>
                     </execution>
-                    
-                    
                     <execution>
                         <id>websocket-tck-spec-tests-pom</id>
-                        <phase>process-resources</phase>
+                        <phase>package</phase>
                         <goals>
                             <goal>install-file</goal>
                         </goals>
                         <configuration>
-                            <file>${project.build.directory}/websocket-tck/artifacts/websocket-tck-spec-tests-${tck.test.websocket.version}.pom</file>
+                            <file>${tck.artifactDirectory}/websocket-tck-spec-tests-${tck.test.websocket.version}.pom</file>
                             <groupId>jakarta.tck</groupId>
                             <artifactId>websocket-tck-spec-tests</artifactId>
                             <version>${tck.test.websocket.version}</version>
                             <packaging>pom</packaging>
                         </configuration>
                     </execution>
-                    
                 </executions>
             </plugin>
         </plugins>
