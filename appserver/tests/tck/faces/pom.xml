--- conflicted
+++ resolved
@@ -38,12 +38,7 @@
         <faces.tck.version>4.1.1</faces.tck.version>
         <tck.root>${project.build.directory}</tck.root>
         <tck.parentPomFile>${tck.root}/faces-tck-${faces.tck.version}/tck/pom.xml</tck.parentPomFile>
-<<<<<<< HEAD
-        <maven.executable>${maven.home}/bin/mvn</maven.executable>
-        <maven.settings.xml>${user.home}/.m2/settings.xml</maven.settings.xml>
         <selenium.version>4.20.0</selenium.version>
-=======
->>>>>>> 085e1292
     </properties>
 
     <dependencyManagement>
