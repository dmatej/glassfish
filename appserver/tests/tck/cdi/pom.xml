--- conflicted
+++ resolved
@@ -29,7 +29,7 @@
     <artifactId>glassfish-external-tck-cdi-parent</artifactId>
     <packaging>pom</packaging>
 
-    <name>CDI TCK Parent runner 4.0 for Weld (GlassFish)</name>
+    <name>CDI TCK Parent runner for Weld (GlassFish)</name>
     <description>Aggregates the three separate TCK runs for CDI Full, CDI Lang Model and CDI Signature</description>
 
     <modules>
@@ -39,26 +39,11 @@
     </modules>
 
     <properties>
-<<<<<<< HEAD
-        <maven.compiler.release>11</maven.compiler.release>
-        <project.build.sourceEncoding>UTF-8</project.build.sourceEncoding>
-        <project.reporting.outputEncoding>UTF-8</project.reporting.outputEncoding>
-
         <cdi.tck-4-1.version>4.1.0</cdi.tck-4-1.version>
-=======
-        <cdi.tck-4-0.version>4.0.13</cdi.tck-4-0.version>
->>>>>>> dd452d0f
 
         <!-- This matches the htmlunit version in TCK -->
         <htmlunit.version>2.50.0</htmlunit.version>
         <excluded.groups>se</excluded.groups>
-<<<<<<< HEAD
-
-        <glassfish.version>${project.version}</glassfish.version>
-        <glassfish.root>${project.build.directory}</glassfish.root>
-        <glassfish.home>${glassfish.root}/glassfish8</glassfish.home>
-=======
->>>>>>> dd452d0f
     </properties>
 
     <dependencyManagement>
