/*
 * Copyright (c) 2022, 2024 Contributors to the Eclipse Foundation
 * Copyright (c) 2010, 2018 Oracle and/or its affiliates. All rights reserved.
 *
 * This program and the accompanying materials are made available under the
 * terms of the Eclipse Public License v. 2.0, which is available at
 * http://www.eclipse.org/legal/epl-2.0.
 *
 * This Source Code may also be made available under the following Secondary
 * Licenses when the conditions for such availability set forth in the
 * Eclipse Public License v. 2.0 are satisfied: GNU General Public License,
 * version 2 with the GNU Classpath Exception, which is available at
 * https://www.gnu.org/software/classpath/license.html.
 *
 * SPDX-License-Identifier: EPL-2.0 OR GPL-2.0 WITH Classpath-exception-2.0
 */

package org.glassfish.uberjar.activator;

import com.sun.enterprise.glassfish.bootstrap.cfg.OsgiPlatform;

import java.util.Properties;
import java.util.logging.Logger;

import org.glassfish.embeddable.BootstrapProperties;
import org.glassfish.embeddable.GlassFish;
import org.glassfish.embeddable.GlassFishProperties;
import org.glassfish.embeddable.GlassFishRuntime;
import org.osgi.framework.BundleActivator;
import org.osgi.framework.BundleContext;
import org.osgi.framework.launch.Framework;

import static org.glassfish.embeddable.GlassFishVariable.OSGI_PLATFORM;

/**
 * This is an activator to allow just dropping the uber jar into a running OSGi environment.
 *
 * @author bhavanishankar@dev.java.net
 */
public class UberJarGlassFishActivator implements BundleActivator {

    private static Logger logger = Logger.getLogger("embedded-glassfish");

    private static final String UBER_JAR_URI = "org.glassfish.embedded.osgimain.jarURI";

    public static final String AUTO_START_BUNDLES_PROP = "org.glassfish.embedded.osgimain.autostartBundles";

    @Override
    public void start(BundleContext bundleContext) throws Exception {
        privilegedStart(bundleContext);
    }

    private void privilegedStart(final BundleContext bundleContext) throws Exception {
<<<<<<< HEAD
        try {
            Properties props = new Properties();
            props.setProperty(BootstrapKeys.PLATFORM_PROPERTY_KEY, OsgiPlatform.Felix.name());

            logger.info("ThreadContextClassLoader = " + Thread.currentThread().getContextClassLoader() + ", classloader = "
                    + getClass().getClassLoader());

            Framework framework = (Framework) bundleContext.getBundle(0); // or loop until you find the framework bundle.
            logger.info("framework bundle = " + framework);
            props.put("Framework", framework);

            // Use the bundle Jar URI.
            props.setProperty(UBER_JAR_URI, bundleContext.getBundle().getLocation());

            long startTime = System.currentTimeMillis();

            // Don't use thread context classloader, otherwise the META-INF/services will not be found.
            GlassFishRuntime glassFishRuntime =
                GlassFishRuntime.bootstrap(
                    new BootstrapProperties(props),
                    getClass().getClassLoader());

            long timeTaken = System.currentTimeMillis() - startTime;

            logger.info("created gfr = " + glassFishRuntime + ", timeTaken = " + timeTaken);

            startTime = System.currentTimeMillis();

            // XXX : Why are we passing the same set of properties to
            // both bootstrap and newGlassFish ?
            GlassFish glassFish = glassFishRuntime.newGlassFish(new GlassFishProperties(props));
            timeTaken = System.currentTimeMillis() - startTime;
            System.out.println("created gf = " + glassFish + ", timeTaken = " + timeTaken);

            startTime = System.currentTimeMillis();
            glassFish.start();
            timeTaken = System.currentTimeMillis() - startTime;

            System.out.println("started gf, timeTaken = " + timeTaken);
        } catch (Exception ex) {
            throw new RuntimeException(ex);
        }
=======
        AccessController.doPrivileged(new PrivilegedAction<Void>() {
            @Override
            public Void run() {
                try {
                    Properties props = new Properties();
                    props.setProperty(OSGI_PLATFORM.getPropertyName(), OsgiPlatform.Felix.name());

                    logger.info("ThreadContextClassLoader = " + Thread.currentThread().getContextClassLoader() +
                            ", classloader = " + getClass().getClassLoader());

                    Framework framework = (Framework) bundleContext.getBundle(0); // or loop until you find the framework bundle.
                    logger.info("framework bundle = " + framework);
                    props.put("Framework", framework);

                    // Use the bundle Jar URI.
                    props.setProperty(UBER_JAR_URI, bundleContext.getBundle().getLocation());

                    long startTime = System.currentTimeMillis();
                    GlassFishRuntime gfr = GlassFishRuntime.bootstrap(
                            new BootstrapProperties(props), getClass().getClassLoader());  // don't use thread context classloader, otherwise the META-INF/services will not be found.
                    long timeTaken = System.currentTimeMillis() - startTime;

                    logger.info("created gfr = " + gfr + ", timeTaken = " + timeTaken);

                    startTime = System.currentTimeMillis();
                    // XXX : Why are we passing the same set of properties to
                    // both bootstrap and newGlassFish ?
                    GlassFish gf = gfr.newGlassFish(new GlassFishProperties(props));
                    timeTaken = System.currentTimeMillis() - startTime;
                    System.out.println("created gf = " + gf + ", timeTaken = " + timeTaken);


                    startTime = System.currentTimeMillis();
                    gf.start();
                    timeTaken = System.currentTimeMillis() - startTime;
                    System.out.println("started gf, timeTaken = " + timeTaken);
                } catch (Exception ex) {
                    throw new RuntimeException(ex);
                }
                return null;
            }
        });
>>>>>>> dd452d0f
    }

    @Override
    public void stop(BundleContext bundleContext) throws Exception {
        logger.info("EmbeddedGlassFishActivator is stopped");
    }
}<|MERGE_RESOLUTION|>--- conflicted
+++ resolved
@@ -1,5 +1,5 @@
 /*
- * Copyright (c) 2022, 2024 Contributors to the Eclipse Foundation
+ * Copyright (c) 2022, 2025 Contributors to the Eclipse Foundation
  * Copyright (c) 2010, 2018 Oracle and/or its affiliates. All rights reserved.
  *
  * This program and the accompanying materials are made available under the
@@ -51,10 +51,9 @@
     }
 
     private void privilegedStart(final BundleContext bundleContext) throws Exception {
-<<<<<<< HEAD
         try {
             Properties props = new Properties();
-            props.setProperty(BootstrapKeys.PLATFORM_PROPERTY_KEY, OsgiPlatform.Felix.name());
+            props.setProperty(OSGI_PLATFORM.getPropertyName(), OsgiPlatform.Felix.name());
 
             logger.info("ThreadContextClassLoader = " + Thread.currentThread().getContextClassLoader() + ", classloader = "
                     + getClass().getClassLoader());
@@ -94,50 +93,6 @@
         } catch (Exception ex) {
             throw new RuntimeException(ex);
         }
-=======
-        AccessController.doPrivileged(new PrivilegedAction<Void>() {
-            @Override
-            public Void run() {
-                try {
-                    Properties props = new Properties();
-                    props.setProperty(OSGI_PLATFORM.getPropertyName(), OsgiPlatform.Felix.name());
-
-                    logger.info("ThreadContextClassLoader = " + Thread.currentThread().getContextClassLoader() +
-                            ", classloader = " + getClass().getClassLoader());
-
-                    Framework framework = (Framework) bundleContext.getBundle(0); // or loop until you find the framework bundle.
-                    logger.info("framework bundle = " + framework);
-                    props.put("Framework", framework);
-
-                    // Use the bundle Jar URI.
-                    props.setProperty(UBER_JAR_URI, bundleContext.getBundle().getLocation());
-
-                    long startTime = System.currentTimeMillis();
-                    GlassFishRuntime gfr = GlassFishRuntime.bootstrap(
-                            new BootstrapProperties(props), getClass().getClassLoader());  // don't use thread context classloader, otherwise the META-INF/services will not be found.
-                    long timeTaken = System.currentTimeMillis() - startTime;
-
-                    logger.info("created gfr = " + gfr + ", timeTaken = " + timeTaken);
-
-                    startTime = System.currentTimeMillis();
-                    // XXX : Why are we passing the same set of properties to
-                    // both bootstrap and newGlassFish ?
-                    GlassFish gf = gfr.newGlassFish(new GlassFishProperties(props));
-                    timeTaken = System.currentTimeMillis() - startTime;
-                    System.out.println("created gf = " + gf + ", timeTaken = " + timeTaken);
-
-
-                    startTime = System.currentTimeMillis();
-                    gf.start();
-                    timeTaken = System.currentTimeMillis() - startTime;
-                    System.out.println("started gf, timeTaken = " + timeTaken);
-                } catch (Exception ex) {
-                    throw new RuntimeException(ex);
-                }
-                return null;
-            }
-        });
->>>>>>> dd452d0f
     }
 
     @Override
