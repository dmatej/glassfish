/*
 * Copyright (c) 2022, 2023 Contributors to the Eclipse Foundation.
 * Copyright (c) 1997, 2022 Oracle and/or its affiliates. All rights reserved.
 *
 * This program and the accompanying materials are made available under the
 * terms of the Eclipse Public License v. 2.0, which is available at
 * http://www.eclipse.org/legal/epl-2.0.
 *
 * This Source Code may also be made available under the following Secondary
 * Licenses when the conditions for such availability set forth in the
 * Eclipse Public License v. 2.0 are satisfied: GNU General Public License,
 * version 2 with the GNU Classpath Exception, which is available at
 * https://www.gnu.org/software/classpath/license.html.
 *
 * SPDX-License-Identifier: EPL-2.0 OR GPL-2.0 WITH Classpath-exception-2.0
 */

package org.glassfish.javaee.full.deployment;

import static java.util.logging.Level.SEVERE;
import static javax.xml.stream.XMLStreamConstants.END_DOCUMENT;
import static javax.xml.stream.XMLStreamConstants.END_ELEMENT;
import static javax.xml.stream.XMLStreamConstants.START_ELEMENT;
import static org.glassfish.loader.util.ASClassLoaderUtil.getAppLibDirLibraries;

import com.sun.enterprise.config.serverbeans.DasConfig;
import com.sun.enterprise.deploy.shared.AbstractArchiveHandler;
import com.sun.enterprise.deploy.shared.ArchiveFactory;
import com.sun.enterprise.deploy.shared.FileArchive;
import com.sun.enterprise.deployment.BundleDescriptor;
import com.sun.enterprise.deployment.archivist.ApplicationArchivist;
import com.sun.enterprise.deployment.deploy.shared.InputJarArchive;
import com.sun.enterprise.deployment.deploy.shared.JarArchive;
import com.sun.enterprise.deployment.deploy.shared.Util;
import com.sun.enterprise.deployment.io.DescriptorConstants;
import com.sun.enterprise.deployment.util.DOLUtils;
import com.sun.enterprise.universal.i18n.LocalStringsImpl;
import com.sun.enterprise.util.LocalStringManagerImpl;
import com.sun.enterprise.util.io.FileUtils;
import jakarta.inject.Inject;
import jakarta.inject.Named;
import java.io.File;
import java.io.FileInputStream;
import java.io.FileNotFoundException;
import java.io.IOException;
import java.io.InputStream;
import java.net.URI;
import java.net.URL;
import java.net.URLClassLoader;
import java.security.PermissionCollection;
import java.text.MessageFormat;
import java.util.logging.Level;
import java.util.logging.Logger;
import javax.xml.stream.XMLStreamException;
import javax.xml.stream.XMLStreamReader;
import org.glassfish.api.ActionReport;
import org.glassfish.api.admin.ServerEnvironment;
import org.glassfish.api.deployment.DeployCommandParameters;
import org.glassfish.api.deployment.DeploymentContext;
import org.glassfish.api.deployment.archive.Archive;
import org.glassfish.api.deployment.archive.ArchiveDetector;
import org.glassfish.api.deployment.archive.ArchiveHandler;
import org.glassfish.api.deployment.archive.ArchiveType;
import org.glassfish.api.deployment.archive.CarArchiveType;
import org.glassfish.api.deployment.archive.CompositeHandler;
import org.glassfish.api.deployment.archive.EjbArchiveType;
import org.glassfish.api.deployment.archive.RarArchiveType;
import org.glassfish.api.deployment.archive.ReadableArchive;
import org.glassfish.api.deployment.archive.WarArchiveType;
import org.glassfish.api.deployment.archive.WritableArchive;
import org.glassfish.deployment.common.DeploymentContextImpl;
import org.glassfish.deployment.common.DeploymentProperties;
import org.glassfish.deployment.common.ModuleDescriptor;
import org.glassfish.hk2.api.PreDestroy;
import org.glassfish.internal.api.DelegatingClassLoader;
import org.glassfish.internal.deployment.Deployment;
import org.glassfish.internal.deployment.ExtendedDeploymentContext;
import org.glassfish.javaee.core.deployment.ApplicationHolder;
<<<<<<< HEAD
=======
import org.glassfish.loader.util.ASClassLoaderUtil;
>>>>>>> 352fc910
import org.jvnet.hk2.annotations.Service;
import org.xml.sax.SAXException;

@Service(name = EarDetector.ARCHIVE_TYPE)
public class EarHandler extends AbstractArchiveHandler implements CompositeHandler {

    @Inject
    Deployment deployment;

    @Inject
    ArchiveFactory archiveFactory;

    @Inject
    ServerEnvironment env;

    @Inject
    DasConfig dasConfig;

    @Inject
    @Named(EarDetector.ARCHIVE_TYPE)
    ArchiveDetector detector;

    private static final String EAR_LIB = "ear_lib";

    private static LocalStringsImpl strings = new LocalStringsImpl(EarHandler.class);
    final private static LocalStringManagerImpl localStrings = new LocalStringManagerImpl(EarHandler.class);

    private static final Logger _logger = EarDeployer.deplLogger;

    // declaredPermission
    protected PermissionCollection earDeclaredPC;

    @Override
    public String getArchiveType() {
        return EarDetector.ARCHIVE_TYPE;
    }

    @Override
    public String getVersionIdentifier(ReadableArchive archive) {
        String versionIdentifier = null;
        try {
            versionIdentifier = new GFApplicationXmlParser(archive).extractVersionIdentifierValue(archive);
        } catch (XMLStreamException | IOException e) {
            _logger.log(SEVERE, e.getMessage());
        }

        return versionIdentifier;
    }

    @Override
    public boolean handles(ReadableArchive archive) throws IOException {
        return detector.handles(archive);
    }

    @Override
    public void expand(ReadableArchive source, WritableArchive target, DeploymentContext context) throws IOException {
        // expand the top level first so we could read application.xml
        super.expand(source, target, context);

        ReadableArchive source2 = null;
        try {
            /*
             * We know that the expansion is into a directory, so we should know that target is a FileArchive which is also readable
             * as-is.
             */
            source2 = (FileArchive) target;

            ApplicationHolder holder = getApplicationHolder(source2, context, false);

            // now start to expand the sub modules
            for (ModuleDescriptor<?> md : holder.app.getModules()) {
                String moduleUri = md.getArchiveUri();
                ReadableArchive subArchive = null;
                ReadableArchive subArchiveToExpand = null;
                try {
                    subArchive = source2.getSubArchive(moduleUri);
                    if (subArchive == null) {
                        _logger.log(Level.WARNING, "Exception while locating sub archive: " + moduleUri);
                        continue;
                    }
                    // optimize performance by retrieving the archive handler
                    // based on module type first
                    ArchiveHandler subHandler = getArchiveHandlerFromModuleType(md.getModuleType());
                    if (subHandler == null) {
                        subHandler = deployment.getArchiveHandler(subArchive);
                    }
                    context.getModuleArchiveHandlers().put(moduleUri, subHandler);
                    if (subHandler == null) {
                        return;
                    }
                    try (WritableArchive subTarget = target.createSubArchive(FileUtils.makeFriendlyFilenameExtension(moduleUri))) {
                        /*
                         * A subarchive might be packaged as a subdirectory (instead of a nested JAR) in an EAR. If so and if it has the
                         * same name as the directory into which we'll expand the submodule, make sure it is also of the correct archive
                         * type (i.e., directory and not JAR) in which case we don't need to expand it because the developer already did so
                         * before packaging.
                         */
                        subArchiveToExpand = chooseSubArchiveToExpand(moduleUri, subTarget, subArchive, source2);
                        if (subArchiveToExpand != null) {
                            subHandler.expand(subArchiveToExpand, subTarget, context);
                        } else {
                            /*
                             * The target for expansion is the same URI as the subarchive. Make sure they are the same type; if so, we just
                             * skip the expansion. Otherwise, we would leave a JAR where the rest of deployment expects a subdirectory so
                             * throw an exception in that case.
                             */
                            if (!areSameStorageType(subTarget, subArchive)) {
                                final String msg = MessageFormat.format(
                                    _logger.getResourceBundle().getString("enterprise.deployment.backend.badSubModPackaging"),
                                    subArchive.getURI().toASCIIString(), subArchive.getClass().getName());
                                throw new RuntimeException(msg);
                            }
                        }
<<<<<<< HEAD
                        // Keep the original submodule file because the app client deployer needs it.
                        /*
                         * // delete the original module file File origSubArchiveFile = new File( target.getURI().getSchemeSpecificPart(),
                         * moduleUri); origSubArchiveFile.delete();
                         */
=======
>>>>>>> 352fc910
                    }
                } catch (IOException ioe) {
                    _logger.log(Level.FINE, "Exception while processing " + moduleUri, ioe);
                } finally {
                    try {
                        if (subArchive != null) {
                            subArchive.close();
                        }
                        if (subArchiveToExpand != null) {
                            subArchiveToExpand.close();
                        }
                    } catch (IOException ioe) {
                        // ignore
                    }
                }
            }
        } finally {
            if (source2 != null) {
                source2.close();
            }
        }
    }

    private ReadableArchive chooseSubArchiveToExpand(final String moduleURI, final WritableArchive subTarget,
            final ReadableArchive subArchive, final ReadableArchive expandedOriginalArchive) throws IOException {
        /*
         * The subArchive will normally be xxx.jar (or .rar, etc.) In this case, its URI differs from the URI of the target
         * (which will be xxx_jar) and we should expand subArchive into subTarget. But the developer might have pre-expanded the
         * archive in which case subArchive and subTarget will both be xxx_jar. In such a case we do not want to expand the
         * directory onto itself.
         *
         * Yet, on Windows, it is possible that the xxx_jar directory is left over from a previous expansion from xxx.jar to
         * xxx_jar, in which case we DO want to expand xxx.jar into xxx_jar.
         */
        if (!subTarget.getURI().equals(subArchive.getURI())) {
            /*
             * The URIs are not the same, so the subArchive is probably xxx.jar and the target is probably xxx_jar.
             */
            return subArchive;
        }

        /*
         * Try to find the xxx.jar entry in the file archive that is the expanded version of the original archive. If that entry
         * exists, then the xxx_jar entry in the already-expanded directory is probably a left-over from a previous deployment
         * and we should expand the original subarchive into it. If, on the other hand, the xxx.jar entry does not exist in the
         * expansion, then the developer probably packaged the EAR with a pre-expanded module directory instead of the module
         * JAR; in that case there is no need to expand the pre-expanded directory into itself.
         */
        if (expandedOriginalArchive.exists(moduleURI)) {
            final URI unexpandedSubArchiveURI = expandedOriginalArchive.getURI().resolve(moduleURI);
            return archiveFactory.openArchive(unexpandedSubArchiveURI);
        }
        return null;
    }

    private static boolean areSameStorageType(final Archive arch1, final Archive arch2) {
        return ((arch1 instanceof FileArchive && arch2 instanceof FileArchive)
                || (arch1 instanceof JarArchive && arch2 instanceof JarArchive));
    }

    @Override
    public ClassLoader getClassLoader(final ClassLoader parent, DeploymentContext context) {
        final ReadableArchive archive = context.getSource();

        ApplicationHolder holder = getApplicationHolder(archive, context, true);

        // the ear classloader hierachy will be
        // ear lib classloader <- embedded rar classloader <-
        // ear classloader <- various module classloaders
        final DelegatingClassLoader embeddedConnCl;
        final EarClassLoader earClassLoader;

        // Add the libraries packaged in the application library directory
        try {
            String compatProp = context.getAppProps().getProperty(DeploymentProperties.COMPATIBILITY);

            // If user does not specify the compatibility property
            // let's see if it's defined in glassfish-application.xml
            if (compatProp == null) {
                GFApplicationXmlParser gfApplicationXmlParser = new GFApplicationXmlParser(context.getSource());
                compatProp = gfApplicationXmlParser.getCompatibilityValue();
                if (compatProp != null) {
                    context.getAppProps().put(DeploymentProperties.COMPATIBILITY, compatProp);
                }
            }

            // If user does not specify the compatibility property
            // let's see if it's defined in sun-application.xml
            if (compatProp == null) {
                SunApplicationXmlParser sunApplicationXmlParser = new SunApplicationXmlParser(context.getSourceDir());
                compatProp = sunApplicationXmlParser.getCompatibilityValue();
                if (compatProp != null) {
                    context.getAppProps().put(DeploymentProperties.COMPATIBILITY, compatProp);
                }
            }

            final URL[] earLibURLs = getAppLibDirLibraries(context.getSourceDir(), holder.app.getLibraryDirectory(),
                    compatProp);

            final EarLibClassLoader earLibClassLoader = new EarLibClassLoader(earLibURLs, parent);

            embeddedConnCl = new DelegatingClassLoader(earLibClassLoader);
            earClassLoader = new EarClassLoader(embeddedConnCl);

            // add ear lib to module classloader list so we can
            // clean it up later
            earClassLoader.addModuleClassLoader(EAR_LIB, earLibClassLoader);
        } catch (Exception e) {
            _logger.log(SEVERE, strings.get("errAddLibs"), e);
            throw new RuntimeException(e);
        }

        for (ModuleDescriptor<BundleDescriptor> moduleDescriptor : holder.app.getModules()) {
            String moduleUri = moduleDescriptor.getArchiveUri();
            try (ReadableArchive sub = archive.getSubArchive(moduleUri)) {
                if (sub == null) {
                    throw new IllegalArgumentException(strings.get("noSubModuleArchiveFound", moduleUri));
                }
                if (sub instanceof InputJarArchive) {
                    throw new IllegalArgumentException(strings.get("wrongArchType", moduleUri));
                }
                ArchiveHandler handler = context.getModuleArchiveHandlers().get(moduleUri);
                if (handler == null) {
                    handler = getArchiveHandlerFromModuleType(moduleDescriptor.getModuleType());
                    if (handler == null) {
                        handler = deployment.getArchiveHandler(sub);
                    }
                    context.getModuleArchiveHandlers().put(moduleUri, handler);
                }

                if (handler != null) {
                    ActionReport subReport = context.getActionReport().addSubActionsReport();
                    // todo : this is a hack, once again,
                    // the handler is assuming a file:// url
                    ExtendedDeploymentContext subContext = new DeploymentContextImpl(subReport, sub,
                            context.getCommandParameters(DeployCommandParameters.class), env) {

                        @Override
                        public File getScratchDir(String subDirName) {
                            String modulePortion = Util.getURIName(getSource().getURI());
                            return (new File(super.getScratchDir(subDirName), modulePortion));
                        }
                    };

                    // sub context will store the root archive handler also
                    // so we can figure out the enclosing archive type
                    subContext.setArchiveHandler(context.getArchiveHandler());
                    subContext.setParentContext((ExtendedDeploymentContext) context);
                    sub.setParentArchive(context.getSource());
<<<<<<< HEAD
                    ClassLoader subCl = handler.getClassLoader(earClassLoader, subContext);
=======
                    ClassLoader subCl = handler.getClassLoader(cl, subContext);
                    if (System.getSecurityManager() != null && (subCl instanceof DDPermissionsLoader)) {
                        addEEOrDeclaredPermissions(subCl, earDeclaredPC, false);
                        _logger.log(Level.FINE, "added declared permissions to sub module of {0}", subCl);
                    }
>>>>>>> 352fc910

                    if (moduleDescriptor.getModuleType().equals(DOLUtils.ejbType())) {
                        // for ejb module, we just add the ejb urls
                        // to EarClassLoader and use that to load
                        // ejb module
                        URL[] moduleURLs = ((URLClassLoader) subCl).getURLs();
                        for (URL moduleURL : moduleURLs) {
                            earClassLoader.addURL(moduleURL);
                        }
                        earClassLoader.addModuleClassLoader(moduleUri, earClassLoader);
                        PreDestroy.class.cast(subCl).preDestroy();
                    } else if (moduleDescriptor.getModuleType().equals(DOLUtils.rarType())) {
                        embeddedConnCl.addDelegate((DelegatingClassLoader.ClassFinder) subCl);
                        earClassLoader.addModuleClassLoader(moduleUri, subCl);
                    } else {
                        Boolean isTempClassLoader = context.getTransientAppMetaData(ExtendedDeploymentContext.IS_TEMP_CLASSLOADER,
                                Boolean.class);
                        if (subCl instanceof URLClassLoader && (isTempClassLoader != null) && isTempClassLoader) {
                            // for temp classloader, we add all the module
                            // urls to the top level EarClassLoader
                            URL[] moduleURLs = ((URLClassLoader) subCl).getURLs();
                            for (URL moduleURL : moduleURLs) {
                                earClassLoader.addURL(moduleURL);
                            }
                        }
                        earClassLoader.addModuleClassLoader(moduleUri, subCl);
                    }
                }
            } catch (IOException e) {
                _logger.log(SEVERE, strings.get("noClassLoader", moduleUri), e);
            }
        }

        return earClassLoader;
    }

    @Override
    public boolean accept(ReadableArchive source, String entryName) {
        // Hide everything but the metadata.
        return entryName.startsWith("META-INF");

    }

    // Do any necessary meta data initialization for composite handler
    @Override
    public void initCompositeMetaData(DeploymentContext context) {
        // populate ear level metadata
        getApplicationHolder(context.getSource(), context, true);
    }

    private ApplicationHolder getApplicationHolder(ReadableArchive source, DeploymentContext context, boolean isDirectory) {
        ApplicationHolder holder = context.getModuleMetaData(ApplicationHolder.class);
        if (holder == null || holder.app == null) {
            try {
                DeployCommandParameters params = context.getCommandParameters(DeployCommandParameters.class);
                if (params != null && params.altdd != null) {
                    source.addArchiveMetaData(DeploymentProperties.ALT_DD, params.altdd);
                }
                long start = System.currentTimeMillis();
                ApplicationArchivist archivist = habitat.getService(ApplicationArchivist.class);
                archivist.setAnnotationProcessingRequested(true);

                String xmlValidationLevel = dasConfig.getDeployXmlValidation();
                archivist.setXMLValidationLevel(xmlValidationLevel);
                if (xmlValidationLevel.equals("none")) {
                    archivist.setXMLValidation(false);
                }

                holder = new ApplicationHolder(archivist.createApplication(source, isDirectory));
                _logger.fine("time to read application.xml " + (System.currentTimeMillis() - start));
            } catch (IOException e) {
                throw new RuntimeException(e);
            } catch (SAXException e) {
                throw new RuntimeException(e);
            }
            context.addModuleMetaData(holder);
        }

        if (holder.app == null) {
            throw new RuntimeException(strings.get("errReadMetadata"));
        }

        return holder;
    }

    // get archive handler from module type
    // performance optimization so we don't need to retrieve archive handler
    // the normal way which might involve annotation scanning
    private ArchiveHandler getArchiveHandlerFromModuleType(ArchiveType type) {
        if (type.equals(DOLUtils.warType())) {
            return habitat.getService(ArchiveHandler.class, WarArchiveType.ARCHIVE_TYPE);
        }

        if (type.equals(DOLUtils.rarType())) {
            return habitat.getService(ArchiveHandler.class, RarArchiveType.ARCHIVE_TYPE);
        }

        if (type.equals(DOLUtils.ejbType())) {
            return habitat.getService(ArchiveHandler.class, EjbArchiveType.ARCHIVE_TYPE);
        }

        if (type.equals(DOLUtils.carType())) {
            return habitat.getService(ArchiveHandler.class, CarArchiveType.ARCHIVE_TYPE);
        }

        return null;
    }

    private static class GFApplicationXmlParser {
        private XMLStreamReader parser;
        private String compatValue;

        GFApplicationXmlParser(ReadableArchive archive) throws FileNotFoundException, IOException {
            InputStream input = null;
            File runtimeAltDDFile = archive.getArchiveMetaData(DeploymentProperties.RUNTIME_ALT_DD, File.class);
            if (runtimeAltDDFile != null && runtimeAltDDFile.getPath().indexOf(DescriptorConstants.GF_PREFIX) != -1
                    && runtimeAltDDFile.exists() && runtimeAltDDFile.isFile()) {
                DOLUtils.validateRuntimeAltDDPath(runtimeAltDDFile.getPath());
                input = new FileInputStream(runtimeAltDDFile);
            } else {
                input = archive.getEntry("META-INF/glassfish-application.xml");
            }

            if (input != null) {
                try {
                    read(input);
                } catch (Throwable t) {
                    String msg = localStrings.getLocalString("exception_parsing_glassfishapplicationxml",
                            "Error in parsing sun-application.xml for archive [{0}]: {1}", archive.getURI(), t.getMessage());
                    throw new RuntimeException(msg);
                } finally {
                    if (parser != null) {
                        try {
                            parser.close();
                        } catch (Exception ex) {
                            // ignore
                        }
                    }
                    try {
                        input.close();
                    } catch (Exception ex) {
                        // ignore
                    }
                }
            }
        }

        protected String extractVersionIdentifierValue(ReadableArchive archive) throws XMLStreamException, IOException {
            InputStream input = null;
            String versionIdentifierValue = null;

            try {
                File runtimeAltDDFile = archive.getArchiveMetaData(DeploymentProperties.RUNTIME_ALT_DD, File.class);
                if (runtimeAltDDFile != null && runtimeAltDDFile.getPath().indexOf(DescriptorConstants.GF_PREFIX) != -1
                        && runtimeAltDDFile.exists() && runtimeAltDDFile.isFile()) {
                    DOLUtils.validateRuntimeAltDDPath(runtimeAltDDFile.getPath());
                    input = new FileInputStream(runtimeAltDDFile);
                } else {
                    input = archive.getEntry("META-INF/glassfish-application.xml");
                }

                if (input != null) {

                    // parse elements only from glassfish-web
                    parser = getXMLInputFactory().createXMLStreamReader(input);

                    int event = 0;
                    skipRoot("glassfish-application");

                    while (parser.hasNext() && (event = parser.next()) != END_DOCUMENT) {
                        if (event == START_ELEMENT) {
                            String name = parser.getLocalName();
                            if ("version-identifier".equals(name)) {
                                versionIdentifierValue = parser.getElementText();
                            } else {
                                skipSubTree(name);
                            }
                        }
                    }
                }
            } finally {
                if (input != null) {
                    try {
                        input.close();
                    } catch (Exception e) {
                        // ignore
                    }
                }
            }

            return versionIdentifierValue;
        }

        private void read(InputStream input) throws XMLStreamException {
            parser = getXMLInputFactory().createXMLStreamReader(input);

            int event = 0;
            boolean done = false;
            skipRoot("glassfish-application");

            while (!done && (event = parser.next()) != END_DOCUMENT) {

                if (event == START_ELEMENT) {
                    String name = parser.getLocalName();
                    if (DeploymentProperties.COMPATIBILITY.equals(name)) {
                        compatValue = parser.getElementText();
                        done = true;
                    } else {
                        skipSubTree(name);
                    }
                }
            }
        }

        private void skipRoot(String name) throws XMLStreamException {
            while (true) {
                int event = parser.next();
                if (event == START_ELEMENT) {
                    if (!name.equals(parser.getLocalName())) {
                        throw new XMLStreamException();
                    }
                    return;
                }
            }
        }

        private void skipSubTree(String name) throws XMLStreamException {
            while (true) {
                int event = parser.next();
                if (event == END_DOCUMENT) {
                    throw new XMLStreamException();
                } else if (event == END_ELEMENT && name.equals(parser.getLocalName())) {
                    return;
                }
            }
        }

        String getCompatibilityValue() {
            return compatValue;
        }
    }

    private static class SunApplicationXmlParser {
        private XMLStreamReader parser = null;
        private String compatValue = null;

        SunApplicationXmlParser(File baseDir) throws FileNotFoundException {
            InputStream input = null;
            File f = new File(baseDir, "META-INF/sun-application.xml");
            if (f.exists()) {
                input = new FileInputStream(f);
                try {
                    read(input);
                } catch (Throwable t) {
                    String msg = localStrings.getLocalString("exception_parsing_sunapplicationxml",
                            "Error in parsing glassfish-application.xml for archive [{0}]: {1}", baseDir.getPath(), t.getMessage());
                    throw new RuntimeException(msg);
                } finally {
                    if (parser != null) {
                        try {
                            parser.close();
                        } catch (Exception ex) {
                            // ignore
                        }
                    }
                    try {
                        input.close();
                    } catch (Exception ex) {
                        // ignore
                    }
                }
            }
        }

        private void read(InputStream input) throws XMLStreamException {
            parser = getXMLInputFactory().createXMLStreamReader(input);

            int event = 0;
            boolean done = false;
            skipRoot("sun-application");

            while (!done && (event = parser.next()) != END_DOCUMENT) {

                if (event == START_ELEMENT) {
                    String name = parser.getLocalName();
                    if (DeploymentProperties.COMPATIBILITY.equals(name)) {
                        compatValue = parser.getElementText();
                        done = true;
                    } else {
                        skipSubTree(name);
                    }
                }
            }
        }

        private void skipRoot(String name) throws XMLStreamException {
            while (true) {
                int event = parser.next();
                if (event == START_ELEMENT) {
                    if (!name.equals(parser.getLocalName())) {
                        throw new XMLStreamException();
                    }
                    return;
                }
            }
        }

        private void skipSubTree(String name) throws XMLStreamException {
            while (true) {
                int event = parser.next();
                if (event == END_DOCUMENT) {
                    throw new XMLStreamException();
                } else if (event == END_ELEMENT && name.equals(parser.getLocalName())) {
                    return;
                }
            }
        }

        String getCompatibilityValue() {
            return compatValue;
        }
    }
}<|MERGE_RESOLUTION|>--- conflicted
+++ resolved
@@ -17,12 +17,6 @@
 
 package org.glassfish.javaee.full.deployment;
 
-import static java.util.logging.Level.SEVERE;
-import static javax.xml.stream.XMLStreamConstants.END_DOCUMENT;
-import static javax.xml.stream.XMLStreamConstants.END_ELEMENT;
-import static javax.xml.stream.XMLStreamConstants.START_ELEMENT;
-import static org.glassfish.loader.util.ASClassLoaderUtil.getAppLibDirLibraries;
-
 import com.sun.enterprise.config.serverbeans.DasConfig;
 import com.sun.enterprise.deploy.shared.AbstractArchiveHandler;
 import com.sun.enterprise.deploy.shared.ArchiveFactory;
@@ -37,8 +31,10 @@
 import com.sun.enterprise.universal.i18n.LocalStringsImpl;
 import com.sun.enterprise.util.LocalStringManagerImpl;
 import com.sun.enterprise.util.io.FileUtils;
+
 import jakarta.inject.Inject;
 import jakarta.inject.Named;
+
 import java.io.File;
 import java.io.FileInputStream;
 import java.io.FileNotFoundException;
@@ -51,8 +47,10 @@
 import java.text.MessageFormat;
 import java.util.logging.Level;
 import java.util.logging.Logger;
+
 import javax.xml.stream.XMLStreamException;
 import javax.xml.stream.XMLStreamReader;
+
 import org.glassfish.api.ActionReport;
 import org.glassfish.api.admin.ServerEnvironment;
 import org.glassfish.api.deployment.DeployCommandParameters;
@@ -76,12 +74,14 @@
 import org.glassfish.internal.deployment.Deployment;
 import org.glassfish.internal.deployment.ExtendedDeploymentContext;
 import org.glassfish.javaee.core.deployment.ApplicationHolder;
-<<<<<<< HEAD
-=======
-import org.glassfish.loader.util.ASClassLoaderUtil;
->>>>>>> 352fc910
 import org.jvnet.hk2.annotations.Service;
 import org.xml.sax.SAXException;
+
+import static java.util.logging.Level.SEVERE;
+import static javax.xml.stream.XMLStreamConstants.END_DOCUMENT;
+import static javax.xml.stream.XMLStreamConstants.END_ELEMENT;
+import static javax.xml.stream.XMLStreamConstants.START_ELEMENT;
+import static org.glassfish.loader.util.ASClassLoaderUtil.getAppLibDirLibraries;
 
 @Service(name = EarDetector.ARCHIVE_TYPE)
 public class EarHandler extends AbstractArchiveHandler implements CompositeHandler {
@@ -193,14 +193,6 @@
                                 throw new RuntimeException(msg);
                             }
                         }
-<<<<<<< HEAD
-                        // Keep the original submodule file because the app client deployer needs it.
-                        /*
-                         * // delete the original module file File origSubArchiveFile = new File( target.getURI().getSchemeSpecificPart(),
-                         * moduleUri); origSubArchiveFile.delete();
-                         */
-=======
->>>>>>> 352fc910
                     }
                 } catch (IOException ioe) {
                     _logger.log(Level.FINE, "Exception while processing " + moduleUri, ioe);
@@ -350,15 +342,7 @@
                     subContext.setArchiveHandler(context.getArchiveHandler());
                     subContext.setParentContext((ExtendedDeploymentContext) context);
                     sub.setParentArchive(context.getSource());
-<<<<<<< HEAD
                     ClassLoader subCl = handler.getClassLoader(earClassLoader, subContext);
-=======
-                    ClassLoader subCl = handler.getClassLoader(cl, subContext);
-                    if (System.getSecurityManager() != null && (subCl instanceof DDPermissionsLoader)) {
-                        addEEOrDeclaredPermissions(subCl, earDeclaredPC, false);
-                        _logger.log(Level.FINE, "added declared permissions to sub module of {0}", subCl);
-                    }
->>>>>>> 352fc910
 
                     if (moduleDescriptor.getModuleType().equals(DOLUtils.ejbType())) {
                         // for ejb module, we just add the ejb urls
