--- conflicted
+++ resolved
@@ -1,9 +1,5 @@
 /*
-<<<<<<< HEAD
- * Copyright (c) 2022, 2024 Contributors to the Eclipse Foundation
-=======
- * Copyright (c) 2022, 2025 Contributors to the Eclipse Foundation
->>>>>>> dd452d0f
+ * Copyright (c) 2022, 2025 Contributors to the Eclipse Foundation.
  * Copyright (c) 1997, 2020 Oracle and/or its affiliates. All rights reserved.
  *
  * This program and the accompanying materials are made available under the
