--- conflicted
+++ resolved
@@ -1,7 +1,7 @@
 <?xml version="1.0" encoding="UTF-8"?>
 <!--
 
-    Copyright (c) 2023, 2024 Contributors to the Eclipse Foundation
+    Copyright (c) 2023, 2025 Contributors to the Eclipse Foundation
     Copyright (c) 2009, 2021 Oracle and/or its affiliates. All rights reserved.
 
     This program and the accompanying materials are made available under the
@@ -40,11 +40,7 @@
         <dependency>
             <groupId>net.java.dev.jna</groupId>
             <artifactId>jna</artifactId>
-<<<<<<< HEAD
-            <version>5.16.0</version>
-=======
             <version>5.17.0</version>
->>>>>>> 2f285bf0
             <scope>provided</scope>
         </dependency>
 
@@ -55,6 +51,10 @@
         <dependency>
             <groupId>org.hamcrest</groupId>
             <artifactId>hamcrest</artifactId>
+        </dependency>
+        <dependency>
+            <groupId>org.glassfish.main</groupId>
+            <artifactId>glassfish-jul-extension</artifactId>
         </dependency>
     </dependencies>
 
