/*
 * Copyright (c) 2022 Contributors to the Eclipse Foundation
 * Copyright (c) 1997, 2020 Oracle and/or its affiliates. All rights reserved.
 *
 * This program and the accompanying materials are made available under the
 * terms of the Eclipse Public License v. 2.0, which is available at
 * http://www.eclipse.org/legal/epl-2.0.
 *
 * This Source Code may also be made available under the following Secondary
 * Licenses when the conditions for such availability set forth in the
 * Eclipse Public License v. 2.0 are satisfied: GNU General Public License,
 * version 2 with the GNU Classpath Exception, which is available at
 * https://www.gnu.org/software/classpath/license.html.
 *
 * SPDX-License-Identifier: EPL-2.0 OR GPL-2.0 WITH Classpath-exception-2.0
 */

package com.sun.enterprise.connectors.util;

import com.sun.appserv.connectors.internal.api.ConnectorConstants;
import com.sun.appserv.connectors.internal.api.ConnectorRuntimeException;
import com.sun.appserv.connectors.spi.TransactionSupport;
import com.sun.enterprise.connectors.ConnectorConnectionPool;
import com.sun.enterprise.connectors.ConnectorRuntime;
import com.sun.enterprise.deployment.ConnectorDescriptor;
import com.sun.enterprise.deployment.ResourcePrincipalDescriptor;
import com.sun.enterprise.deployment.runtime.connector.ResourceAdapter;
import com.sun.enterprise.deployment.runtime.connector.SunConnector;
import com.sun.enterprise.util.i18n.StringManager;
import com.sun.logging.LogDomains;

import jakarta.resource.spi.ManagedConnectionFactory;
import jakarta.resource.spi.TransactionSupport.TransactionSupportLevel;
import jakarta.resource.spi.security.PasswordCredential;

import java.lang.reflect.Method;
import java.util.List;
import java.util.Locale;
import java.util.logging.Level;
import java.util.logging.Logger;
import java.util.regex.Matcher;
import java.util.regex.Pattern;

import javax.security.auth.Subject;

import org.glassfish.resourcebase.resources.api.PoolInfo;
import org.jvnet.hk2.config.types.Property;

<<<<<<< HEAD
import static java.util.logging.Level.FINE;
import static java.util.logging.Level.SEVERE;


=======
>>>>>>> dd452d0f
/**
 * This is an util class for creating poolObjects of the type
 * ConnectorConnectionPool from ConnectorDescriptor and also using the
 * default values.
 *
 * @author Srikanth P
 */
public final class ConnectionPoolObjectsUtils {

    public static final String ELEMENT_PROPERTY = "ElementProperty";
    private static final Logger LOG = LogDomains.getLogger(ConnectionPoolObjectsUtils.class,LogDomains.RSR_LOGGER);

    private static final String VALIDATE_ATMOST_EVERY_IDLE_SECS = "com.sun.enterprise.connectors.ValidateAtmostEveryIdleSecs";

    private static final String validateAtmostEveryIdleSecsProperty = System
        .getProperty(VALIDATE_ATMOST_EVERY_IDLE_SECS);

    private static final StringManager localStrings = StringManager.getManager(ConnectionPoolObjectsUtils.class);

    private ConnectionPoolObjectsUtils() {
        // disallow instantiation
    }

    /**
     * Creates default ConnectorConnectionPool consisting of default
     * pool values.
     *
     * @param poolInfo Name of the pool
     * @return ConnectorConnectionPool created ConnectorConnectionPool instance
     */
    public static ConnectorConnectionPool createDefaultConnectorPoolObject(PoolInfo poolInfo, String rarName) {
        ConnectorConnectionPool connectorPoolObj = new ConnectorConnectionPool(poolInfo);
        connectorPoolObj.setMaxPoolSize("20");
        connectorPoolObj.setSteadyPoolSize("10");
        connectorPoolObj.setMaxWaitTimeInMillis("7889");
        connectorPoolObj.setIdleTimeoutInSeconds("789");
        connectorPoolObj.setPoolResizeQuantity("2");
        connectorPoolObj.setFailAllConnections(false);
        connectorPoolObj.setMatchConnections(true); // always

        setDefaultAdvancedPoolAttributes(connectorPoolObj);

        try {
            connectorPoolObj.setTransactionSupport(getTransactionSupportFromRaXml(rarName));
        } catch (Exception e) {
            LOG.log(FINE, "error in setting txSupport", e);
        }
        return connectorPoolObj;
    }

    /**
     * Sets default values for advanced pool properties<br>
     *
     * @param connectorPoolObj Connector Connection Pool
     */
    private static void setDefaultAdvancedPoolAttributes(ConnectorConnectionPool connectorPoolObj) {
        // Other advanced attributes like --leakreclaim, --lazyconnectionenlistment,
        // --lazyconnectionassociation, --associatewiththread are boolean values which are not required
        // to be explicitly initialized to default values.

        // --matchconnections
        connectorPoolObj.setMaxConnectionUsage(ConnectorConnectionPool.DEFAULT_MAX_CONNECTION_USAGE);
        // --leaktimeout`
        connectorPoolObj.setConnectionLeakTracingTimeout(ConnectorConnectionPool.DEFAULT_LEAK_TIMEOUT);
        // --creationretryattempts
        connectorPoolObj.setConCreationRetryAttempts(ConnectorConnectionPool.DEFAULT_CON_CREATION_RETRY_ATTEMPTS);
        // --creationretryinterval
        connectorPoolObj.setConCreationRetryInterval(ConnectorConnectionPool.DEFAULT_CON_CREATION_RETRY_INTERVAL);
        // --validateatmostonceperiod
        connectorPoolObj.setValidateAtmostOncePeriod(ConnectorConnectionPool.DEFAULT_VALIDATE_ATMOST_ONCE_PERIOD);
    }


    /**
     * Creates ConnectorConnectionPool object pertaining to the pool props
     * mentioned in the sun-ra/xml i.e it represents the pool mentioned in the
     * sun-ra.xm.
     *
     * @param poolInfo Name of the pool
     * @param desc ConnectorDescriptor which represent ra.xml and sun-ra.xml.
     * @return ConnectorConnectionPool created ConnectorConnectionPool instance
     */
    public static ConnectorConnectionPool createSunRaConnectorPoolObject(PoolInfo poolInfo, ConnectorDescriptor desc,
        String rarName) {
        ConnectorConnectionPool connectorPoolObj = new ConnectorConnectionPool(poolInfo);
        SunConnector sundesc = desc.getSunDescriptor();
        ResourceAdapter sunRAXML = sundesc.getResourceAdapter();

        connectorPoolObj.setMaxPoolSize((String) sunRAXML.getValue(ResourceAdapter.MAX_POOL_SIZE));
        connectorPoolObj.setSteadyPoolSize((String) sunRAXML.getValue(ResourceAdapter.STEADY_POOL_SIZE));
        connectorPoolObj.setMaxWaitTimeInMillis((String) sunRAXML.getValue(ResourceAdapter.MAX_WAIT_TIME_IN_MILLIS));
        connectorPoolObj.setIdleTimeoutInSeconds((String) sunRAXML.getValue(ResourceAdapter.IDLE_TIMEOUT_IN_SECONDS));
        connectorPoolObj.setPoolResizeQuantity("2");
        connectorPoolObj.setFailAllConnections(false);
        connectorPoolObj.setMatchConnections(true); // always

        setDefaultAdvancedPoolAttributes(connectorPoolObj);

        try {
            connectorPoolObj.setTransactionSupport(getTransactionSupportFromRaXml(rarName));
        } catch (Exception ex) {
            LOG.log(FINE, "error in setting txSupport");
        }

        // For SunRAPool, get the value of system property VALIDATE_ATMOST_EVERY_IDLE_SECS.
        final boolean validateAtmostEveryIdleSecs;
        if (validateAtmostEveryIdleSecsProperty != null && validateAtmostEveryIdleSecsProperty.equalsIgnoreCase("TRUE")) {
            validateAtmostEveryIdleSecs = true;
            LOG.log(FINE, "CCP.ValidateAtmostEveryIdleSecs.Set. PoolInfo {0}", poolInfo);
        } else {
            validateAtmostEveryIdleSecs = false;
        }
        connectorPoolObj.setValidateAtmostEveryIdleSecs(validateAtmostEveryIdleSecs);
        return connectorPoolObj;
    }


    /**
     * Return the interger representation container transaction support value equivalent to
     * the jakarta.resource.spi.TransactionSupport enum value.
     *
     * @param mcfTS jakarta.resource.spi.TransactionSupport
     * @return container equivalent value
     */
    public static int convertSpecTxSupportToContainerTxSupport(TransactionSupportLevel mcfTS) {
        int containerEquivalentValue;
        switch (mcfTS) {
            case LocalTransaction:
                containerEquivalentValue = ConnectorConstants.LOCAL_TRANSACTION_INT;
                break;
            case NoTransaction:
                containerEquivalentValue = ConnectorConstants.NO_TRANSACTION_INT;
                break;
            case XATransaction:
                containerEquivalentValue = ConnectorConstants.XA_TRANSACTION_INT;
                break;
            default:
                containerEquivalentValue = ConnectorConstants.UNDEFINED_TRANSACTION_INT;
                break;
        }
        if (LOG.isLoggable(FINE)) {
            LOG.fine("convertSpecTxSupportToContainerTxSupport: passed in mcfTransactionSupport =>" + mcfTS + ", "
                + "converted container equivalent value: " + containerEquivalentValue);
        }
        return containerEquivalentValue;
    }


    /**
     * Return the integer representation of the transaction-support attribure
     *
     * @param txSupport one of <br>
     *                  <ul>
     *                  <li>NoTransaction</li>
     *                  <li>LocalTransaction</li>
     *                  <li>XATransaction</li>
     *                  </ul>
     * @return one of
     *         <ul>
     *         <li>ConnectorConstants.UNDEFINED_TRANSACTION_INT</li>
     *         <li>ConnectorConstants.NO_TRANSACTION_INT</li>
     *         <li>ConnectorConstants.LOCAL_TRANSACTION_INT</li>
     *         <li>ConnectorConstants.XA_TRANSACTION_INT</li>
     *         </ul>
     */
    public static int parseTransactionSupportString(String txSupport) {
        int txSupportIntVal = ConnectorConstants.UNDEFINED_TRANSACTION_INT;
        if (txSupport == null) {
            LOG.fine("txSupport is null");
            return txSupportIntVal;
        }

        LOG.log(FINE, "parseTransactionSupportString: passed in txSupport => {0}", txSupport);

        if (ConnectorConstants.NO_TRANSACTION_TX_SUPPORT_STRING.equals(txSupport)) {
            return ConnectorConstants.NO_TRANSACTION_INT;
        } else if (ConnectorConstants.LOCAL_TRANSACTION_TX_SUPPORT_STRING.equals(txSupport)) {
            return ConnectorConstants.LOCAL_TRANSACTION_INT;
        } else if (ConnectorConstants.XA_TRANSACTION_TX_SUPPORT_STRING.equals(txSupport)) {
            return ConnectorConstants.XA_TRANSACTION_INT;
        } else {
            return txSupportIntVal;
        }
    }


    public static boolean isTxSupportConfigurationSane(int txSupport, String raName) {
        int raXmlTxSupport = ConnectorConstants.UNDEFINED_TRANSACTION_INT;
        try {
            raXmlTxSupport = ConnectionPoolObjectsUtils.getTransactionSupportFromRaXml(raName);
        } catch (Exception e) {
            LOG.log(Level.WARNING, "getTransactionSupportFromRaXml", e);
        }
        if (LOG.isLoggable(FINE)) {
            LOG.log(FINE,
                "isTxSupportConfigSane:: txSupport => " + txSupport + "  raXmlTxSupport => " + raXmlTxSupport);
        }
        return txSupport <= raXmlTxSupport;
    }


    /**
     * A utility method to map TransactionSupport ints as represented
     * in ConnectorConstants to the new TransactionSupport enum
     */
    public static TransactionSupport getTransactionSupport(int ts) {
        switch (ts) {
            case ConnectorConstants.NO_TRANSACTION_INT:
                return TransactionSupport.NO_TRANSACTION;
            case ConnectorConstants.LOCAL_TRANSACTION_INT:
                return TransactionSupport.LOCAL_TRANSACTION;
            case ConnectorConstants.XA_TRANSACTION_INT:
                return TransactionSupport.XA_TRANSACTION;
        }
        return null;
    }

    public static String getValueFromMCF(String prop, PoolInfo poolInfo, ManagedConnectionFactory mcf) {
        String result = null;
        try {
            Method m = mcf.getClass().getMethod("get" + prop, (java.lang.Class[]) null);
            result = (String) m.invoke(mcf, (java.lang.Object[]) null);
        } catch (Throwable t) {
            LOG.log(FINE, t.getMessage(), t);
        }
        return result == null ? "" : result;
    }

<<<<<<< HEAD

    public static Subject createSubject(ManagedConnectionFactory managedConnectionFactory, final ResourcePrincipalDescriptor principalDescriptor) {
        Subject tempSubject = new Subject();
=======
    public static Subject createSubject(ManagedConnectionFactory mcf, final ResourcePrincipalDescriptor principalDescriptor) {
        final Subject tempSubject = new Subject();
>>>>>>> dd452d0f
        if (principalDescriptor == null) {
            return tempSubject;
        }

        PasswordCredential passwordCredential = principalDescriptor.toPasswordCredential();

        if (passwordCredential != null) {
            passwordCredential.setManagedConnectionFactory(managedConnectionFactory);
            tempSubject.getPrincipals().add(principalDescriptor.toPrincipalNameAndPassword());
            tempSubject.getPrivateCredentials().add(passwordCredential);
        }

        return tempSubject;
    }

    public static boolean isPoolSystemPool(org.glassfish.connectors.config.ConnectorConnectionPool domainCcp) {
        return isPoolSystemPool(domainCcp.getName());
    }

    public static boolean isPoolSystemPool(String poolName) {
        Pattern pattern = Pattern.compile("#");
        Matcher matcher = pattern.matcher(poolName);

        // If the pool name does not contain #, return false
        if (!matcher.find()) {
            return false;
        }

        matcher.reset();

        String moduleNameFromPoolName = null;
        int matchCount = 0;

        while (matcher.find()) {
            matchCount++;
            int patternStart = matcher.start();
            moduleNameFromPoolName = poolName.substring(0, patternStart);
        }

        // If pool name contains more than 2 #, return false as the
        // default system pool will have exacly one # for a standalone rar
        // and exactly two #s for an embedded rar
        ResourcesUtil resUtil = ResourcesUtil.createInstance();
        switch (matchCount) {

            case 1:
                if (resUtil.belongToStandAloneRar(moduleNameFromPoolName)) {
                    return true;
                }
            default:
                return false;
        }
    }

    /**
     * Validates and sets the values for LazyConnectionEnlistment and LazyConnectionAssociation.
     *
     * @param lazyAssocString Property value
     * @param properties Config Bean
     * @param conConnPool Connector Connection Pool
     */
    public static void setLazyEnlistAndLazyAssocProperties(String lazyAssocString, List<Property> properties,
        ConnectorConnectionPool conConnPool) {
        // Get LazyEnlistment value.
        // To set LazyAssoc to true, LazyEnlist also need to be true.
        // If LazyAssoc is true and LazyEnlist is not set, set it to true.
        // If LazyAssoc is true and LazyEnlist is false, throw exception.

        if (properties == null) {
            return;
        }

        Property lazyEnlistElement = null;

        for (Property property : properties) {
            if (property.getName().equalsIgnoreCase("LAZYCONNECTIONENLISTMENT")) {
                lazyEnlistElement = property;
            }
        }

        boolean lazyAssoc = toBoolean(lazyAssocString, false);
        if (lazyEnlistElement == null) {
            if (lazyAssoc) {
                conConnPool.setLazyConnectionAssoc(true);
                conConnPool.setLazyConnectionEnlist(true);
            } else {
                conConnPool.setLazyConnectionAssoc(false);
            }
        } else {
            boolean lazyEnlist = toBoolean(lazyEnlistElement.getValue(), false);
            if (lazyAssoc) {
                if (lazyEnlist) {
                    conConnPool.setLazyConnectionAssoc(true);
                    conConnPool.setLazyConnectionEnlist(true);
                } else {
                    LOG.log(SEVERE, "conn_pool_obj_utils.lazy_enlist-lazy_assoc-invalid-combination",
                        conConnPool.getName());
                    String i18nMsg = localStrings.getString("cpou.lazy_enlist-lazy_assoc-invalid-combination");
                    throw new RuntimeException(i18nMsg + conConnPool.getName());
                }
            } else {
                conConnPool.setLazyConnectionAssoc(false);
            }
        }
    }

    private static boolean toBoolean(Object prop, boolean defaultVal) {
        if (prop == null) {
            return defaultVal;
        }

        return Boolean.valueOf(((String) prop).toLowerCase(Locale.getDefault()));
    }

    public static int getTransactionSupportFromRaXml(String rarName) throws ConnectorRuntimeException {
        ConnectorDescriptor descriptor = ConnectorRuntime.getRuntime().getConnectorDescriptor(rarName);
        String txSupport = descriptor.getOutboundResourceAdapter().getTransSupport();
        return parseTransactionSupportString(txSupport);
    }
}<|MERGE_RESOLUTION|>--- conflicted
+++ resolved
@@ -1,5 +1,5 @@
 /*
- * Copyright (c) 2022 Contributors to the Eclipse Foundation
+ * Copyright (c) 2022, 2025 Contributors to the Eclipse Foundation
  * Copyright (c) 1997, 2020 Oracle and/or its affiliates. All rights reserved.
  *
  * This program and the accompanying materials are made available under the
@@ -46,13 +46,10 @@
 import org.glassfish.resourcebase.resources.api.PoolInfo;
 import org.jvnet.hk2.config.types.Property;
 
-<<<<<<< HEAD
 import static java.util.logging.Level.FINE;
 import static java.util.logging.Level.SEVERE;
 
 
-=======
->>>>>>> dd452d0f
 /**
  * This is an util class for creating poolObjects of the type
  * ConnectorConnectionPool from ConnectorDescriptor and also using the
@@ -281,14 +278,8 @@
         return result == null ? "" : result;
     }
 
-<<<<<<< HEAD
-
     public static Subject createSubject(ManagedConnectionFactory managedConnectionFactory, final ResourcePrincipalDescriptor principalDescriptor) {
-        Subject tempSubject = new Subject();
-=======
-    public static Subject createSubject(ManagedConnectionFactory mcf, final ResourcePrincipalDescriptor principalDescriptor) {
         final Subject tempSubject = new Subject();
->>>>>>> dd452d0f
         if (principalDescriptor == null) {
             return tempSubject;
         }
