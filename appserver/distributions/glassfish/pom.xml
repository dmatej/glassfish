--- conflicted
+++ resolved
@@ -111,20 +111,6 @@
                         <configuration>
                             <target xmlns:if="ant:if" xmlns:unless="ant:unless">
                                 <taskdef resource="net/sf/antcontrib/antcontrib.properties" classpathref="maven.plugin.classpath" />
-<<<<<<< HEAD
-                                
-=======
-
-                                <if>
-                                    <bool>
-                                        <isgreaterthan arg1="${ant.java.version}" arg2="16"/>
-                                    </bool>
-                                    <then>
-                                        <property name="java17orGreater" value="true"/>
-                                    </then>
-                                </if>
-
->>>>>>> dd452d0f
                                 <macrodef name="jarupdate">
                                     <attribute name="basedir"/>
                                     <attribute name="includes"/>
@@ -135,21 +121,15 @@
                                             <zipfileset src="@{destfile}" excludes="@{includes}"/>
                                         </zip>
                                         <move file="@{destfile}.tmp" tofile="@{destfile}" />
-                                        
+
                                         <loadfile property="message" srcFile="@{basedir}/@{includes}"/>
-                                        
+
                                         <echo>${message}</echo>
-                                        
+
                                         <zip update="true" basedir="@{basedir}" includes="@{includes}" destfile="@{destfile}" />
                                     </sequential>
                                 </macrodef>
-<<<<<<< HEAD
-                                
                                 <jarupdate
-=======
-
-                                <jarupdate if:set="java17orGreater"
->>>>>>> dd452d0f
                                     basedir="${patches}/microprofile-jwt-auth-api" includes="META-INF/MANIFEST.MF"
                                     destfile="${glassfish.modules}/microprofile-jwt-auth-api.jar"
                                 />
@@ -158,33 +138,28 @@
                                     basedir="${patches}/microprofile-rest-client-api" includes="META-INF/MANIFEST.MF"
                                     destfile="${glassfish.modules}/microprofile-rest-client-api.jar"
                                 />
-<<<<<<< HEAD
-                                
-                                <!-- Fixes missing osgi import-->
+                                <jarupdate
+                                           basedir="${patches}/microprofile-health-api" includes="META-INF/MANIFEST.MF"
+                                           destfile="${glassfish.modules}/microprofile-health-api.jar"
+                                />
                                 <jarupdate
                                     basedir="${patches}/hibernate-validator" includes="META-INF/MANIFEST.MF"
                                     destfile="${glassfish.modules}/hibernate-validator.jar"
                                 />
-                                
+
                                 <!-- To support Annnotations 4 -->
                                 <jarupdate
                                     basedir="${patches}/hibernate-validator-cdi" includes="META-INF/MANIFEST.MF"
                                     destfile="${glassfish.modules}/hibernate-validator-cdi.jar"
                                 />
-                                
+
                                 <!-- Path for OSGI locator osgiresourcelocator -->
                                 <jarupdate
                                     basedir="${patches}/jersey-common" includes="META-INF/MANIFEST.MF"
                                     destfile="${glassfish.modules}/jersey-common.jar"
                                 />
-                                
+
                                 <!-- To have a manifest at all -->
-=======
-                                <jarupdate if:set="java17orGreater"
-                                           basedir="${patches}/microprofile-health-api" includes="META-INF/MANIFEST.MF"
-                                           destfile="${glassfish.modules}/microprofile-health-api.jar"
-                                />
->>>>>>> dd452d0f
                                 <jarupdate
                                     basedir="${patches}/jakarta-data-api" includes="META-INF/MANIFEST.MF"
                                     destfile="${glassfish.modules}/jakarta.data-api.jar"
