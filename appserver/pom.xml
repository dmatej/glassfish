--- conflicted
+++ resolved
@@ -85,13 +85,8 @@
         <mojarra.version>4.1.0-M1</mojarra.version>
 
         <!-- Jakarta WebSocket -->
-<<<<<<< HEAD
         <jakarta.websocket-api.version>2.2.0-M1</jakarta.websocket-api.version>
-        <tyrus.version>2.1.4</tyrus.version>
-=======
-        <jakarta.websocket-api.version>2.1.1</jakarta.websocket-api.version>
         <tyrus.version>2.1.5</tyrus.version>
->>>>>>> 484aed31
 
         <!-- Jakarta Concurrency -->
         <jakarta.concurrent-api.version>3.0.3</jakarta.concurrent-api.version>
