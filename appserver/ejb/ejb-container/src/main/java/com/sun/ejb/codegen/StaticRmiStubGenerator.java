--- conflicted
+++ resolved
@@ -232,14 +232,6 @@
             return;
         }
 
-<<<<<<< HEAD
-        if( toolsJarPath == null && !OS.isDarwin() && Runtime.version().feature() < 21) {
-            _logger.log(Level.INFO,  "[RMIC] tools.jar location was not found");
-            return;
-        }
-
-=======
->>>>>>> dd452d0f
         progress(localStrings.getStringWithDefault(
                                          "generator.compiling_rmi_iiop",
                                          "Compiling RMI-IIOP code."));
