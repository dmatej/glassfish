/*
 * Copyright (c) 2024 Contributors to the Eclipse Foundation.
 * Copyright (c) 1997, 2020 Oracle and/or its affiliates. All rights reserved.
 *
 * This program and the accompanying materials are made available under the
 * terms of the Eclipse Public License v. 2.0, which is available at
 * http://www.eclipse.org/legal/epl-2.0.
 *
 * This Source Code may also be made available under the following Secondary
 * Licenses when the conditions for such availability set forth in the
 * Eclipse Public License v. 2.0 are satisfied: GNU General Public License,
 * version 2 with the GNU Classpath Exception, which is available at
 * https://www.gnu.org/software/classpath/license.html.
 *
 * SPDX-License-Identifier: EPL-2.0 OR GPL-2.0 WITH Classpath-exception-2.0
 */

package com.sun.ejb.containers;

<<<<<<< HEAD
import static java.util.logging.Level.WARNING;

=======
import com.sun.appserv.util.cache.CacheListener;
>>>>>>> cb81dc4b
import com.sun.ejb.Container;
import com.sun.ejb.ContainerFactory;
import com.sun.ejb.base.container.util.CacheProperties;
import com.sun.ejb.base.sfsb.util.ScrambledKeyGenerator;
import com.sun.ejb.base.sfsb.util.SimpleKeyGenerator;
import com.sun.ejb.containers.util.cache.FIFOSessionCache;
import com.sun.ejb.containers.util.cache.LruSessionCache;
import com.sun.ejb.containers.util.cache.NRUSessionCache;
import com.sun.ejb.containers.util.cache.UnBoundedSessionCache;
import com.sun.enterprise.config.serverbeans.AvailabilityService;
import com.sun.enterprise.config.serverbeans.Config;
import com.sun.enterprise.security.SecurityManager;
import com.sun.enterprise.util.Utility;
<<<<<<< HEAD
import jakarta.inject.Inject;
import jakarta.inject.Named;
=======

import jakarta.inject.Inject;
import jakarta.inject.Named;

>>>>>>> cb81dc4b
import java.io.File;
import java.io.Serializable;
import java.net.InetAddress;
import java.util.Map;
import java.util.logging.Level;
import java.util.logging.Logger;
<<<<<<< HEAD
=======

>>>>>>> cb81dc4b
import org.glassfish.api.admin.ServerEnvironment;
import org.glassfish.api.deployment.DeployCommandParameters;
import org.glassfish.api.deployment.DeploymentContext;
import org.glassfish.ejb.LogFacade;
import org.glassfish.ejb.config.EjbContainer;
import org.glassfish.ejb.config.EjbContainerAvailability;
import org.glassfish.ejb.deployment.descriptor.EjbDescriptor;
import org.glassfish.ejb.deployment.descriptor.EjbSessionDescriptor;
import org.glassfish.gms.bootstrap.GMSAdapter;
import org.glassfish.gms.bootstrap.GMSAdapterService;
import org.glassfish.ha.store.api.BackingStore;
import org.glassfish.ha.store.api.BackingStoreConfiguration;
import org.glassfish.ha.store.api.BackingStoreException;
import org.glassfish.ha.store.api.BackingStoreFactory;
import org.glassfish.ha.store.util.SimpleMetadata;
import org.glassfish.hk2.api.PerLookup;
import org.glassfish.hk2.api.PostConstruct;
import org.glassfish.hk2.api.ServiceLocator;
import org.glassfish.logging.annotation.LogMessageInfo;
import org.jvnet.hk2.annotations.Optional;
import org.jvnet.hk2.annotations.Service;

/**
 * A builder for StatefulSessionContainer. Takes care of building / initializing the StatefulSessionContainer with the
 * following classes: a) Cache (LRU / NRU / FIFO / UnBounded) b) SFSBStoreManager (Using PersistenceStrategyBuilder) c)
 * Cache passivation task (if idle-timeout is greater than 0) d) Passivated sessions removal task (if removal-timeout is
 * greater than 0) e) CheckpointPolicy (if ha enabled) f) SFSBUUIDUtil g) BeanLifecycleManager
 *
 * @author Mahesh Kannan
 */
@Service(name = "StatefulContainerFactory")
@PerLookup
public class StatefulContainerFactory extends BaseContainerFactory implements PostConstruct, ContainerFactory {
    protected static final Logger _logger = LogFacade.getLogger();

    @LogMessageInfo(message = "TopLevel AvailabilityService.getAvailabilityEnabled: [{0}]", level = "FINE")
    private static final String SFSB_BUILDER_TOP_LEVEL_AVAILABILITY_SERVICE_ENABLED = "AS-EJB-00036";

    @LogMessageInfo(message = "TopLevel EjbAvailabilityService.getAvailabilityEnabled: [{0}]", level = "FINE")
    private static final String SFSB_BUILDER_EJB_AVAILABILITY_SERVICE_ENABLED = "AS-EJB-00037";

    @LogMessageInfo(message = "Global AvailabilityEnabled: [{0}], application AvailabilityEnabled: [{1}]", level = "FINE")
    private static final String SFSB_BUILDER_GLOBAL_AND_APP_AVAILABILITY_ENABLED = "AS-EJB-00038";

    @LogMessageInfo(message = "Exception while trying to determine availability-enabled settings for this app", level = "WARNING")
    private static final String SFSB_BUILDER_DETERMINE_AVAILABILITY_EXCEPTION = "AS-EJB-00039";

    @LogMessageInfo(message = "StatefulContainerBuilder AvailabilityEnabled [{0}] for this application", level = "FINE")
    private static final String SFSB_BUILDER_RESOLVED_AVAILABILITY_ENABLED = "AS-EJB-00040";

    @LogMessageInfo(message = "StatefulContainerBuilder.buildStoreManager() storeName: [{0}]", level = "FINE")
    private static final String SFSB_BUILDER_STORE_NAME = "AS-EJB-00041";

    @LogMessageInfo(message = "Could not instantiate backing store for type [{0}]", level = "WARNING")
    private static final String SFSB_BUILDER_INSTANTIATE_BACKING_STORE_EXCEPTION = "AS-EJB-00042";

    @LogMessageInfo(message = "StatefulContainerbuilder instantiated store: {0}, "
            + "with ha-enabled [{1}], and backing store configuration: {2}", level = "INFO")
    private static final String SFSB_BUILDER_INSTANTIATED_BACKING_STORE = "AS-EJB-00043";

    @LogMessageInfo(message = "Error while adding idle bean passivator task", level = "WARNING")
    private static final String SFSB_HELPER_ADD_IDLE_PASSIVATOR_TASK_FAILED = "AS-EJB-00044";

    @LogMessageInfo(message = "Error while adding idle bean removal task", level = "WARNING")
    private static final String SFSB_HELPER_ADD_REMOVE_PASSIVATOR_TASK_FAILED = "AS-EJB-00045";

    @LogMessageInfo(message = "Error while removing idle beans for [{0}]", level = "WARNING")
    static final String SFSB_HELPER_REMOVE_IDLE_BEANS_FAILED = "AS-EJB-00046";

    @LogMessageInfo(message = "Error while removing expired beans for [{0}]", level = "WARNING")
    static final String SFSB_HELPER_REMOVE_EXPIRED_BEANS_FAILED = "AS-EJB-00047";

    @LogMessageInfo(message = "Disabling high availability for the stateful session bean {0}, as its marked non passivatable", level = "WARNING")
    private static final String SFSB_HA_DISABLED_BY_PASSIVATION_SETTING = "AS-EJB-00051";

    private static final Level TRACE_LEVEL = Level.FINE;

    private EjbDescriptor ejbDescriptor;

    private StatefulSessionContainer sfsbContainer;

    @Inject
    private ServiceLocator services;

    @Inject
    private CacheProperties cacheProps;

    @Inject
    @Named(ServerEnvironment.DEFAULT_INSTANCE_NAME)
    @Optional
    private AvailabilityService availabilityService;

    @Inject
    @Optional
    private EjbContainerAvailability ejbAvailability;

    @Inject
    @Named(ServerEnvironment.DEFAULT_INSTANCE_NAME)
    private Config serverConfig;

    EjbContainer ejbContainerConfig;

    @Inject
    @Optional
    GMSAdapterService gmsAdapterService;

    private LruSessionCache sessionCache;

    private BackingStore<Serializable, SimpleMetadata> backingStore;

    private boolean HAEnabled = false;

    private boolean asyncReplication = true;

    private SimpleKeyGenerator keyGen;

    @Override
    public void postConstruct() {
        ejbContainerConfig = serverConfig.getExtensionByType(EjbContainer.class);
    }

    public void buildComponents(byte[] ipAddress, int port, DeploymentContext dc) throws Exception {
        if (availabilityService != null) {
            this.HAEnabled = Boolean.valueOf(availabilityService.getAvailabilityEnabled());
            _logger.log(Level.FINE, SFSB_BUILDER_TOP_LEVEL_AVAILABILITY_SERVICE_ENABLED, this.HAEnabled);
            if ((this.HAEnabled) && (ejbAvailability != null)) {
                this.HAEnabled = Boolean.valueOf(ejbAvailability.getAvailabilityEnabled());
                _logger.log(Level.FINE, SFSB_BUILDER_EJB_AVAILABILITY_SERVICE_ENABLED, this.HAEnabled);
            }

            boolean appLevelHAEnabled = false;
            try {
                if (HAEnabled) {
                    if (dc != null) {
                        DeployCommandParameters params = dc.getCommandParameters(DeployCommandParameters.class);
                        if (params != null) {
                            appLevelHAEnabled = params.availabilityenabled;
                            asyncReplication = params.asyncreplication;
                        }
                    }

                    _logger.log(Level.FINE, SFSB_BUILDER_GLOBAL_AND_APP_AVAILABILITY_ENABLED,
                            new Object[] { this.HAEnabled, appLevelHAEnabled });
                }
            } catch (Exception ex) {
                _logger.log(WARNING, SFSB_BUILDER_DETERMINE_AVAILABILITY_EXCEPTION, ex);
                appLevelHAEnabled = false;
            }

            HAEnabled = HAEnabled && appLevelHAEnabled;
            _logger.log(Level.FINE, SFSB_BUILDER_RESOLVED_AVAILABILITY_ENABLED, this.HAEnabled);
        }

        EjbSessionDescriptor sessionDescriptor = (EjbSessionDescriptor) ejbDescriptor;
        // When passivation is disabled, we should also forbid ha.
        if (!sessionDescriptor.isPassivationCapable() && HAEnabled) {
            if (_logger.isLoggable(WARNING)) {
                _logger.log(WARNING, SFSB_HA_DISABLED_BY_PASSIVATION_SETTING, ejbDescriptor.getEjbClassName());
            }
            HAEnabled = false;
        }

        buildCheckpointPolicy(this.HAEnabled);
        buildSFSBUUIDUtil(ipAddress, port);

        // First build BackingStore before Cache is built
        if (sessionDescriptor.isPassivationCapable()) {
            buildStoreManager();
        } else {
            if (_logger.isLoggable(TRACE_LEVEL)) {
                _logger.log(TRACE_LEVEL, "Stateful session bean passivation is disabled, so do not create store manger");
            }
        }

        buildCache();
        scheduleTimerTasks(sfsbContainer);
    }

    /************************* Private Methods *************************/
    /**
     * ***************************************************************
     */

    private final void buildCheckpointPolicy(boolean haEnabled) {
        sfsbContainer.setHAEnabled(haEnabled);
    }

    private void buildSFSBUUIDUtil(byte[] ipAddress, int port) {
        // Just for debugging purpose, we instantiate
        // two different key generators
        keyGen = HAEnabled ? new ScrambledKeyGenerator(ipAddress, port) : new SimpleKeyGenerator(ipAddress, port);
        sfsbContainer.setSFSBUUIDUtil(keyGen);
    }

    private void buildStoreManager() throws BackingStoreException {

        String persistenceStoreType = "file";

        if (ejbAvailability != null) {
            persistenceStoreType = HAEnabled ? ejbAvailability.getSfsbHaPersistenceType() : ejbAvailability.getSfsbPersistenceType();
            if ("ha".equals(persistenceStoreType)) {
                persistenceStoreType = "replicated";
            } else if ("memory".equals(persistenceStoreType)) {
                persistenceStoreType = "file";
            }
        }

        BackingStoreConfiguration<Serializable, SimpleMetadata> conf = new BackingStoreConfiguration<Serializable, SimpleMetadata>();
        String storeName = ejbDescriptor.getName() + "-" + ejbDescriptor.getUniqueId() + "-BackingStore";

        _logger.log(Level.FINE, SFSB_BUILDER_STORE_NAME, storeName);

        String subDirName = "";

        subDirName += ejbDescriptor.getName() + "-" + ejbDescriptor.getUniqueId();

        conf.setShortUniqueName("" + ejbDescriptor.getUniqueId())
            .setStoreName(storeName)
            .setStoreType(persistenceStoreType)
            .setBaseDirectory(new File(ejbContainerConfig.getSessionStore(), subDirName))
            .setKeyClazz(Serializable.class)
            .setValueClazz(SimpleMetadata.class)
            .setClassLoader(StatefulContainerFactory.class.getClassLoader());

        Map<String, Object> vendorMap = conf.getVendorSpecificSettings();
        vendorMap.put("local.caching", true);
        vendorMap.put("start.gms", false);
        vendorMap.put("async.replication", asyncReplication);
        vendorMap.put("broadcast.remove.expired", false);
        vendorMap.put("value.class.is.thread.safe", true);
        vendorMap.put("key.transformer", keyGen);

        if (gmsAdapterService != null) {
            GMSAdapter gmsAdapter = gmsAdapterService.getGMSAdapter();
            if (gmsAdapter != null) {
                conf.setClusterName(gmsAdapter.getClusterName());
                conf.setInstanceName(gmsAdapter.getModule().getInstanceName());
            }
        }

        BackingStoreFactory factory = null;
        try {
            factory = services.getService(BackingStoreFactory.class, persistenceStoreType);
        } catch (Exception ex) {
            _logger.log(WARNING, SFSB_BUILDER_INSTANTIATE_BACKING_STORE_EXCEPTION, new Object[] { persistenceStoreType, ex });
        }

        try {
            if (factory == null) {
                factory = services.getService(BackingStoreFactory.class, "noop");
            }
            this.backingStore = factory.createBackingStore(conf);
        } catch (Exception ex) {
            _logger.log(WARNING, SFSB_BUILDER_INSTANTIATE_BACKING_STORE_EXCEPTION, new Object[] { persistenceStoreType, ex });
            throw new BackingStoreException("Could not instantiate backing store for type [" + persistenceStoreType + "]", ex);
        }
        _logger.log(Level.INFO, SFSB_BUILDER_INSTANTIATED_BACKING_STORE, new Object[] { backingStore, HAEnabled, conf });
    }

    private void buildCache() {
        String cacheName = ejbDescriptor.getEjbClassName();
        String victimPolicy = cacheProps.getVictimSelectionPolicy();

        if (cacheProps.getMaxCacheSize() <= 0) {
            sessionCache = new UnBoundedSessionCache(cacheName, sfsbContainer, cacheProps.getCacheIdleTimeoutInSeconds(),
                    cacheProps.getRemovalTimeoutInSeconds());
        } else if ("lru".equalsIgnoreCase(victimPolicy)) {
            sessionCache = new LruSessionCache(cacheName, sfsbContainer, cacheProps.getCacheIdleTimeoutInSeconds(),
                    cacheProps.getRemovalTimeoutInSeconds());
        } else if ("fifo".equalsIgnoreCase(victimPolicy)) {
            sessionCache = new FIFOSessionCache(cacheName, sfsbContainer, cacheProps.getCacheIdleTimeoutInSeconds(),
                    cacheProps.getRemovalTimeoutInSeconds());
        } else {
            sessionCache = new NRUSessionCache(cacheName, sfsbContainer, cacheProps.getCacheIdleTimeoutInSeconds(),
                    cacheProps.getRemovalTimeoutInSeconds());
        }

        float ratio = (float) (1.0 * cacheProps.getNumberOfVictimsToSelect() / cacheProps.getMaxCacheSize());
        float loadFactor = (float) (1.0 - ratio);
        if (loadFactor < 0 || loadFactor > 1) {
            loadFactor = 0.75f;
        }

        if (cacheProps.getMaxCacheSize() <= 0) {
            sessionCache.init(16 * 1024, loadFactor, null);
        } else {
            sessionCache.init(cacheProps.getMaxCacheSize(), loadFactor, null);
        }

        sessionCache.addCacheListener(sfsbContainer);

        sfsbContainer.setSessionCache(sessionCache);
        sessionCache.setBackingStore(backingStore);
        sfsbContainer.setBackingStore(this.backingStore);
        if (cacheProps.getNumberOfVictimsToSelect() > sfsbContainer.MIN_PASSIVATION_BATCH_COUNT) {
            sfsbContainer.setPassivationBatchCount(cacheProps.getNumberOfVictimsToSelect());
        }

        if (_logger.isLoggable(TRACE_LEVEL)) {
            _logger.log(TRACE_LEVEL, "Created cache for {0}; cache properties: {1}; loadFactor: {2}; backingStore: {3}",
                    new Object[] { ejbDescriptor.getName(), cacheProps, loadFactor, this.backingStore });
        }
    }

    private void scheduleTimerTasks(StatefulSessionContainer container) {
        String ejbName = ejbDescriptor.getEjbClassName();

        if (cacheProps.getCacheIdleTimeoutInSeconds() > 0) {
            long timeout = cacheProps.getCacheIdleTimeoutInSeconds() * 1000L;
            try {
                sfsbContainer.invokePeriodically(timeout, timeout, new CachePassivatorTask(ejbName, sessionCache, _logger));
                if (_logger.isLoggable(TRACE_LEVEL)) {
                    _logger.log(TRACE_LEVEL, "Added CachePassivator for {0} to run after {1} milliseconds",
                            new Object[] { ejbName, timeout });
                }

            } catch (Throwable th) {
                _logger.log(WARNING, SFSB_HELPER_ADD_IDLE_PASSIVATOR_TASK_FAILED, th);
            }
        }

        if (cacheProps.getRemovalTimeoutInSeconds() > 0 && container.isPassivationCapable()) {
            long timeout = cacheProps.getRemovalTimeoutInSeconds() * 1000L;
            try {
                sfsbContainer.invokePeriodically(timeout, timeout, new ExpiredSessionsRemovalTask(ejbName, this.sfsbContainer, _logger));
                if (_logger.isLoggable(TRACE_LEVEL)) {
                    _logger.log(TRACE_LEVEL, "Added StorePassivator for {0} to run after {1} milliseconds",
                            new Object[] { ejbName, timeout });
                }
            } catch (Throwable th) {
                _logger.log(WARNING, SFSB_HELPER_ADD_REMOVE_PASSIVATOR_TASK_FAILED, th);
            }
        }

    }

    @Override
    public Container createContainer(EjbDescriptor ejbDescriptor, ClassLoader loader, DeploymentContext deployContext) throws Exception {
        this.ejbDescriptor = ejbDescriptor;

        // FIXME: Read from domain.xml iiop-service ip-addr
        byte[] ipAddress = new byte[4];
        try {
            ipAddress = InetAddress.getLocalHost().getAddress();
        } catch (Exception ex) {
            long val = System.identityHashCode(ipAddress) + System.currentTimeMillis();
            Utility.longToBytes(val, ipAddress, 0);
        }

        // FIXME: Read from domain.xml
        int port = 8080;

        cacheProps.init(ejbDescriptor);
        SecurityManager sm = getSecurityManager(ejbDescriptor);
        sfsbContainer = new StatefulSessionContainer(ejbDescriptor, loader, sm);
        buildComponents(ipAddress, port, deployContext);
        sfsbContainer.initializeHome();
        return sfsbContainer;
    }

}

class CachePassivatorTask implements Runnable {

    private LruSessionCache cache;
    private Logger logger;
    private String name;

    CachePassivatorTask(String name, LruSessionCache cache, Logger logger) {
        this.name = name;
        this.cache = cache;
        this.logger = logger;
    }

    @Override
    public void run() {
        try {
            cache.trimTimedoutItems(Integer.MAX_VALUE);
        } catch (Exception ex) {
            if (logger.isLoggable(WARNING)) {
                logger.log(WARNING, StatefulContainerFactory.SFSB_HELPER_REMOVE_IDLE_BEANS_FAILED, new Object[] { name, ex });
            }
        }
    }
}

class ExpiredSessionsRemovalTask implements Runnable {
    private StatefulSessionContainer container;
    private Logger logger;
    private String name;

    ExpiredSessionsRemovalTask(String name, StatefulSessionContainer container, Logger logger) {
        this.name = name;
        this.container = container;
        this.logger = logger;
    }

    @Override
    public void run() {
        try {
            container.removeExpiredSessions();
        } catch (Exception ex) {
            if (logger.isLoggable(WARNING)) {
                logger.log(WARNING, StatefulContainerFactory.SFSB_HELPER_REMOVE_EXPIRED_BEANS_FAILED, new Object[] { name, ex });
            }
        }
    }
}<|MERGE_RESOLUTION|>--- conflicted
+++ resolved
@@ -17,12 +17,6 @@
 
 package com.sun.ejb.containers;
 
-<<<<<<< HEAD
-import static java.util.logging.Level.WARNING;
-
-=======
-import com.sun.appserv.util.cache.CacheListener;
->>>>>>> cb81dc4b
 import com.sun.ejb.Container;
 import com.sun.ejb.ContainerFactory;
 import com.sun.ejb.base.container.util.CacheProperties;
@@ -36,25 +30,17 @@
 import com.sun.enterprise.config.serverbeans.Config;
 import com.sun.enterprise.security.SecurityManager;
 import com.sun.enterprise.util.Utility;
-<<<<<<< HEAD
+
 import jakarta.inject.Inject;
 import jakarta.inject.Named;
-=======
-
-import jakarta.inject.Inject;
-import jakarta.inject.Named;
-
->>>>>>> cb81dc4b
+
 import java.io.File;
 import java.io.Serializable;
 import java.net.InetAddress;
 import java.util.Map;
 import java.util.logging.Level;
 import java.util.logging.Logger;
-<<<<<<< HEAD
-=======
-
->>>>>>> cb81dc4b
+
 import org.glassfish.api.admin.ServerEnvironment;
 import org.glassfish.api.deployment.DeployCommandParameters;
 import org.glassfish.api.deployment.DeploymentContext;
@@ -77,11 +63,18 @@
 import org.jvnet.hk2.annotations.Optional;
 import org.jvnet.hk2.annotations.Service;
 
+import static java.util.logging.Level.WARNING;
+
 /**
  * A builder for StatefulSessionContainer. Takes care of building / initializing the StatefulSessionContainer with the
- * following classes: a) Cache (LRU / NRU / FIFO / UnBounded) b) SFSBStoreManager (Using PersistenceStrategyBuilder) c)
- * Cache passivation task (if idle-timeout is greater than 0) d) Passivated sessions removal task (if removal-timeout is
- * greater than 0) e) CheckpointPolicy (if ha enabled) f) SFSBUUIDUtil g) BeanLifecycleManager
+ * following classes:
+ * a) Cache (LRU / NRU / FIFO / UnBounded)
+ * b) SFSBStoreManager (Using PersistenceStrategyBuilder)
+ * c) Cache passivation task (if idle-timeout is greater than 0)
+ * d) Passivated sessions removal task (if removal-timeout is greater than 0)
+ * e) CheckpointPolicy (if ha enabled)
+ * f) SFSBUUIDUtil
+ * g) BeanLifecycleManager
  *
  * @author Mahesh Kannan
  */
