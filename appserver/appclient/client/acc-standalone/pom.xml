--- conflicted
+++ resolved
@@ -25,12 +25,7 @@
     <parent>
         <groupId>org.glassfish.main.appclient</groupId>
         <artifactId>client</artifactId>
-<<<<<<< HEAD
         <version>8.0.0-SNAPSHOT</version>
-        <relativePath>../pom.xml</relativePath>
-=======
-        <version>7.1.0-SNAPSHOT</version>
->>>>>>> dd452d0f
     </parent>
 
     <artifactId>gf-client</artifactId>
