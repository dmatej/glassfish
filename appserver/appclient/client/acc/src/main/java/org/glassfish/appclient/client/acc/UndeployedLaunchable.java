--- conflicted
+++ resolved
@@ -225,12 +225,7 @@
     public ApplicationClientDescriptor getDescriptor(final URLClassLoader loader) throws IOException, SAXException {
         this.classLoader = loader;
         if (acDesc == null) {
-<<<<<<< HEAD
-            final AppClientArchivist _archivist = getArchivist(new ACCClassLoader(loader.getURLs(), loader.getParent()));
-=======
-            PrivilegedAction<TransformingClassLoader> action = () -> new TransformingClassLoader(loader.getURLs(), loader.getParent());
-            final AppClientArchivist _archivist = getArchivist(AccessController.doPrivileged(action));
->>>>>>> dd452d0f
+            final AppClientArchivist _archivist = getArchivist(new TransformingClassLoader(loader.getURLs(), loader.getParent()));
 
             _archivist.setAnnotationProcessingRequested(true);
             acDesc = _archivist.open(clientRA);
