--- conflicted
+++ resolved
@@ -266,14 +266,7 @@
              */
             archivist.setAnnotationProcessingRequested( ! isJWSLaunch);
 
-<<<<<<< HEAD
-            final ACCClassLoader tempLoader = new ACCClassLoader(loader.getURLs(), loader.getParent());
-
-=======
-            PrivilegedAction<TransformingClassLoader> action = () -> new TransformingClassLoader(loader.getURLs(), loader.getParent());
-            final TransformingClassLoader tempLoader = AccessController.doPrivileged(action);
->>>>>>> dd452d0f
-
+            final TransformingClassLoader tempLoader = new TransformingClassLoader(loader.getURLs(), loader.getParent());
             archivist.setClassLoader(tempLoader);
 
             acDesc = archivist.open(combinedRA, mainClassNameToLaunch);
