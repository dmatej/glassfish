--- conflicted
+++ resolved
@@ -48,397 +48,6 @@
             loader.getApplicationClientContainer().launch(args);
         } catch (UserError ue) {
             ue.displayAndExit();
-<<<<<<< HEAD
-        }
-    }
-
-    public static AppClientContainer acc() {
-        return appClientContainer;
-    }
-
-    public static void launch(String[] args) throws NoSuchMethodException, ClassNotFoundException, IllegalAccessException,
-            IllegalArgumentException, InvocationTargetException, IOException, SAXException, InjectionException, UserError {
-        appClientContainer.launch(args);
-    }
-
-    public static void prepareACC(String agentArgsText, Instrumentation inst) throws UserError, MalformedURLException, URISyntaxException,
-            JAXBException, FileNotFoundException, ParserConfigurationException, SAXException, IOException, Exception {
-        int version = Runtime.version().feature();
-        if (version < 21) {
-            throw new UserError(localStrings.getLocalString(stringsAnchor, "main.badVersion",
-                "Current Java version {0} is too low; {1} or later required",
-                new Object[] {System.getProperty("java.version"), "21"}));
-        }
-
-        /*
-         * Analyze the agent argument string.
-         */
-        AgentArguments agentArgs = AgentArguments.newInstance(agentArgsText);
-
-        /*
-         * The agent arguments that correspond to the ones that we want to pass to the ACC are the ones with the "arg=" keyword
-         * prefix. These will include arguments with meaning to the ACC (-textauth for example) as well as arguments to be
-         * passed on to the client's main method.
-         */
-        appClientCommandArgs = AppclientCommandArguments.newInstance(agentArgs.namedValues("arg"));
-
-        if (appClientCommandArgs.isUsage()) {
-            usage(0);
-        } else if (appClientCommandArgs.isHelp()) {
-            help();
-        }
-
-        /*
-         * Examine the agent arguments for settings about how to launch the client.
-         */
-        launchInfo = CommandLaunchInfo.newInstance(agentArgs);
-        if (launchInfo.getClientLaunchType() == UNKNOWN) {
-            usage(1);
-        }
-
-        /*
-         * Handle the legacy env. variable APPCPATH.
-         */
-        ACCClassLoader loader = initClassLoader((inst == null));
-        Thread.currentThread().setContextClassLoader(loader);
-
-        /*
-         * The installRoot property will be set by the ServerEnvironment initialization using the ACC start-up context. That
-         * happens during the ACCModulesManager warm-up.
-         */
-
-        /*
-         * Load the ACC configuration XML file.
-         */
-        ClientContainer clientContainer = readConfig(appClientCommandArgs.getConfigFilePath(), loader);
-
-        /*
-         * Decide what target servers to use. This combines any specified on the command line with any in the config file's
-         * target-server elements as well as any set in the properties of the config file.
-         */
-        final TargetServer[] targetServers = TargetServerHelper.targetServers(clientContainer, appClientCommandArgs.getTargetServer());
-
-        /*
-         * Get the builder. Doing so correctly involves merging the configuration file data with some of the command line and
-         * agent arguments.
-         */
-        final AppClientContainer.Builder builder = createBuilder(targetServers, clientContainer, appClientCommandArgs);
-
-        /*
-         * Create the ACC. Again, precisely how we create it depends on some of the command line arguments and agent arguments.
-         */
-        final AppClientContainer newACC = createContainer(builder, launchInfo, appClientCommandArgs);
-
-        /*
-         * Because the JMV might invoke the client's main class, the agent needs to prepare the container. (This is done as part
-         * of the AppClientContainer.start() processing in the public API.
-         */
-        newACC.prepare(inst);
-
-        appClientContainer = newACC;
-    }
-
-    private static void usage(final int exitStatus) {
-        System.err.println(getUsage());
-        System.exit(exitStatus);
-    }
-
-    private static void help() throws IOException {
-        final InputStream is = AppClientFacade.class.getResourceAsStream(MAN_PAGE_PATH);
-        if (is == null) {
-            usage(0);
-        }
-
-        try (BufferedReader helpReader = new BufferedReader(new InputStreamReader(is))) {
-            String line;
-            while ((line = helpReader.readLine()) != null) {
-                System.err.println(line);
-            }
-        } finally {
-            System.exit(0);
-        }
-    }
-
-    private static String getUsage() {
-        return localStrings.getLocalString(stringsAnchor, "main.usage",
-        "appclient [ <classfile> | -client <appjar> ] [-mainclass <appClass-name>|-name <display-name>] [-xml <xml>] [-textauth] [-user <username>] [-password <password>|-passwordfile <password-file>] [-targetserver host[:port][,host[:port]...] [app-args]")
-        + System.lineSeparator() + localStrings.getLocalString(stringsAnchor, "main.usage.1",
-        "  or  :\n\tappclient [ <valid JVM options and valid ACC options> ] [ <appClass-name> | -jar <appjar> ] [app args]");
-    }
-
-    private static ACCClassLoader initClassLoader(final boolean loaderShouldTransform) throws MalformedURLException {
-        ACCClassLoader loader = ACCClassLoader.instance();
-        if (loader == null) {
-            loader = ACCClassLoader.newInstance(Thread.currentThread().getContextClassLoader(), loaderShouldTransform);
-        }
-
-        return loader;
-    }
-
-    private static Builder createBuilder(TargetServer[] targetServers, ClientContainer clientContainer,
-            AppclientCommandArguments appClientCommandArgs) throws IOException {
-        Builder builder = AppClientContainer.newBuilder(targetServers);
-
-        /*
-         * Augment the builder with settings from the app client options that can affect the builder itself. (This is distinct
-         * from options that affect what client to launch which are handled in creating the ACC itself.
-         */
-        updateClientCredentials(builder, appClientCommandArgs);
-        List<MessageSecurityConfig> msc = clientContainer.getMessageSecurityConfig();
-        if (msc != null) {
-            builder.getMessageSecurityConfig().addAll(clientContainer.getMessageSecurityConfig());
-        }
-
-        builder.logger(new ACCLogger(clientContainer.getLogService()));
-
-        AuthRealm authRealm = clientContainer.getAuthRealm();
-        if (authRealm != null) {
-            builder.authRealm(authRealm.getClassname());
-        }
-
-        List<Property> property = clientContainer.getProperty();
-        if (property != null) {
-            builder.containerProperties(property);
-        }
-
-        return builder;
-    }
-
-    private static void updateClientCredentials(final Builder builder, final AppclientCommandArguments appClientCommandArgs) {
-        ClientCredential clientCredential = builder.getClientCredential();
-        String user = (clientCredential != null ? clientCredential.getUserName() : null);
-        char[] pw = (clientCredential != null && clientCredential.getPassword() != null ? clientCredential.getPassword().get() : null);
-
-        /*
-         * user on command line?
-         */
-        String commandLineUser;
-        if ((commandLineUser = appClientCommandArgs.getUser()) != null) {
-            user = commandLineUser;
-        }
-
-        /*
-         * password or passwordfile on command line? (theAppClientCommandArgs class takes care of reading the password from the
-         * file and/or handling the -password option.
-         */
-        char[] commandLinePW;
-        if ((commandLinePW = appClientCommandArgs.getPassword()) != null) {
-            pw = commandLinePW;
-        }
-
-        builder.clientCredentials(user, pw);
-    }
-
-    private static AppClientContainer createContainer(Builder builder, CommandLaunchInfo launchInfo,
-            AppclientCommandArguments appClientArgs) throws Exception, UserError {
-
-        /*
-         * The launchInfo already knows something about how to conduct the launch.
-         */
-        ClientLaunchType launchType = launchInfo.getClientLaunchType();
-        AppClientContainer container;
-
-        switch (launchType) {
-        case JAR:
-        case DIR:
-            /*
-             * The client name in the launch info is a file path for the directory or JAR to launch.
-             */
-            container = createContainerForAppClientArchiveOrDir(builder, launchInfo.getClientName(), appClientArgs.getMainclass(),
-                    appClientArgs.getName());
-            break;
-
-        case URL:
-            container = createContainerForJWSLaunch(builder, launchInfo.getClientName(), appClientArgs.getMainclass(),
-                    appClientArgs.getName());
-            break;
-
-        case CLASS:
-            container = createContainerForClassName(builder, launchInfo.getClientName());
-            break;
-
-        case CLASSFILE:
-            container = createContainerForClassFile(builder, launchInfo.getClientName());
-            break;
-
-        default:
-            container = null;
-        }
-
-        if (container == null) {
-            throw new IllegalArgumentException("cannot choose app client launch type");
-        }
-
-        return container;
-    }
-
-    private static AppClientContainer createContainerForAppClientArchiveOrDir(Builder builder, String appClientPath, String mainClassName, String clientName) throws Exception, UserError {
-        return builder.newContainer(Util.getURI(new File(appClientPath)), null /* callbackHandler */, mainClassName, clientName, appClientCommandArgs.isTextauth());
-    }
-
-    private static AppClientContainer createContainerForJWSLaunch(Builder builder, String appClientPath, String mainClassName, String clientName) throws Exception, UserError {
-        return builder.newContainer(URI.create(appClientPath), null /* callbackHandler */, mainClassName, clientName);
-    }
-
-    private static AppClientContainer createContainerForClassName(Builder builder, String className) throws Exception, UserError {
-
-        /*
-         * Place "." on the class path so that when we convert the class file path to a fully-qualified class name and try to
-         * load it, we'll find it.
-         */
-
-        ClassLoader loader = prepareLoaderToFindClassFile(Thread.currentThread().getContextClassLoader());
-        Thread.currentThread().setContextClassLoader(loader);
-
-        return builder.newContainer(Class.forName(className, true, loader));
-    }
-
-    private static ClassLoader prepareLoaderToFindClassFile(final ClassLoader currentLoader) throws MalformedURLException {
-        File currentDirPath = new File(System.getProperty("user.dir"));
-        return new GlassfishUrlClassLoader("AppClientFacade(" + currentDirPath + ")",
-            new URL[] {currentDirPath.toURI().toURL()}, currentLoader);
-    }
-
-    private static AppClientContainer createContainerForClassFile(Builder builder, String classFilePath)
-            throws MalformedURLException, ClassNotFoundException, FileNotFoundException, IOException, Exception, UserError {
-
-        Util.verifyFilePath(classFilePath);
-
-        /*
-         * Strip off the trailing .class from the path and convert separator characters to dots to build a fully-qualified class
-         * name.
-         */
-        String className = classFilePath.substring(0, classFilePath.lastIndexOf(".class")).replace(File.separatorChar, '.');
-
-        return createContainerForClassName(builder, className);
-    }
-
-    private static ClientContainer readConfig(final String configPath, final ClassLoader loader) throws UserError, JAXBException,
-            FileNotFoundException, ParserConfigurationException, SAXException, URISyntaxException, IOException {
-        ClientContainer result = null;
-        Reader configReader = null;
-        String configFileLocationForErrorMessage = "";
-        try {
-            /*
-             * During a Java Web Start launch, the config is passed as a property value.
-             */
-            String configInProperty = System.getProperty(ACC_CONFIG_CONTENT_PROPERTY_NAME);
-            if (configInProperty != null) {
-                /*
-                 * Awkwardly, the glassfish-acc.xml content refers to a config file. We work around this for Java Web Start launch by
-                 * capturing the content of that config file into a property setting in the generated JNLP document. We need to write
-                 * that content into a temporary file here on the client and then replace a placeholder in the glassfish-acc.xml content
-                 * with the path to that temp file.
-                 */
-                final File securityConfigTempFile = Util.writeTextToTempFile(configInProperty, "wss-client-config", ".xml", false);
-                final Properties p = new Properties();
-                p.setProperty("security.config.path", securityConfigTempFile.getAbsolutePath());
-                configInProperty = Util.replaceTokens(configInProperty, p);
-                configReader = new StringReader(configInProperty);
-            } else {
-                /*
-                 * This is not a Java Web Start launch, so read the configuration from a disk file.
-                 */
-                File configFile = checkXMLFile(configPath);
-                checkXMLFile(appClientCommandArgs.getConfigFilePath());
-                configReader = new FileReader(configFile);
-                configFileLocationForErrorMessage = configFile.getAbsolutePath();
-            }
-
-            /*
-             * Although JAXB makes it very simple to parse the XML into Java objects, we have to do several things explicitly to use
-             * our local copies of DTDs and XSDs.
-             */
-            SAXParserFactory spf = SAXParserFactory.newInstance();
-            spf.setValidating(true);
-            spf.setNamespaceAware(true);
-            SAXParser parser = spf.newSAXParser();
-            XMLReader reader = parser.getXMLReader();
-
-            /*
-             * Get the local entity resolver that knows about the bundled .dtd and .xsd files.
-             */
-            reader.setEntityResolver(new SaxParserHandlerBundled());
-
-            /*
-             * To support installation-directory independence the default glassfish-acc.xml refers to the wss-config file using
-             * ${com.sun.aas.installRoot}... So preprocess the glassfish-acc.xml file to replace any tokens with the corresponding
-             * values, then submit that result to JAXB.
-             */
-            InputSource inputSource = replaceTokensForParsing(configReader);
-
-            SAXSource saxSource = new SAXSource(reader, inputSource);
-            JAXBContext jc = JAXBContext.newInstance(ClientContainer.class);
-            final ValidationEventCollector vec = new ValidationEventCollector();
-
-            Unmarshaller u = jc.createUnmarshaller();
-            u.setEventHandler(vec);
-            result = (ClientContainer) u.unmarshal(saxSource);
-            if (vec.hasEvents()) {
-                /*
-                 * The parser reported at least one warning or error. If all events were warnings, display them as a message and
-                 * continue. Otherwise there was at least one error or fatal, so say so and try to continue but say that such errors
-                 * might be fatal in future releases.
-                 */
-                boolean isError = false;
-                final StringBuilder sb = new StringBuilder();
-                for (ValidationEvent ve : vec.getEvents()) {
-                    sb.append(ve.getMessage()).append(LINE_SEP);
-                    isError |= (ve.getSeverity() != ValidationEvent.WARNING);
-                }
-
-                String messageIntroduction = localStrings.getLocalString(AppClientFacade.class,
-                        isError ? "appclient.errParsingConfig" : "appclient.warnParsingConfig",
-                        isError ? "Error parsing app client container configuration {0}.  Attempting to continue.  In future releases such parsing errors might become fatal.  Please correct your configuration file."
-                                : "Warning(s) parsing app client container configuration {0}.  Continuing.",
-                        new Object[] { configFileLocationForErrorMessage });
-
-                System.err.println(messageIntroduction + LINE_SEP + sb.toString());
-            }
-
-            return result;
-        } finally {
-            if (configReader != null) {
-                configReader.close();
-            }
-        }
-    }
-
-    private static InputSource replaceTokensForParsing(final Reader reader) throws FileNotFoundException, IOException, URISyntaxException {
-        char[] buffer = new char[1024];
-
-        CharArrayWriter writer = new CharArrayWriter();
-        int charsRead;
-        while ((charsRead = reader.read(buffer)) != -1) {
-            writer.write(buffer, 0, charsRead);
-        }
-        writer.close();
-        reader.close();
-
-        Map<String, String> mapping = new HashMap<>();
-        Properties props = System.getProperties();
-        for (Enumeration e = props.propertyNames(); e.hasMoreElements();) {
-            String propName = (String) e.nextElement();
-            mapping.put(propName, props.getProperty(propName));
-        }
-
-        TokenResolver resolver = new TokenResolver(mapping);
-        String configWithTokensReplaced = resolver.resolve(writer.toString());
-        InputSource inputSource = new InputSource(new StringReader(configWithTokensReplaced));
-        return inputSource;
-    }
-
-    private static File checkXMLFile(String xmlFullName) throws UserError {
-        try {
-            File f = new File(xmlFullName);
-            if (f.exists() && f.isFile() && f.canRead()) {
-                return f;
-            } else {// If given file does not exists
-                xmlMessage(xmlFullName);
-                return null;
-            }
-=======
->>>>>>> dd452d0f
         } catch (Exception ex) {
             ex.printStackTrace();
             System.exit(1);
