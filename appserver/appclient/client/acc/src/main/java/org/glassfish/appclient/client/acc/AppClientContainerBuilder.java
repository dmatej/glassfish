/*
 * Copyright (c) 2023, 2025 Contributors to the Eclipse Foundation
 * Copyright (c) 1997, 2018 Oracle and/or its affiliates. All rights reserved.
 *
 * This program and the accompanying materials are made available under the
 * terms of the Eclipse Public License v. 2.0, which is available at
 * http://www.eclipse.org/legal/epl-2.0.
 *
 * This Source Code may also be made available under the following Secondary
 * Licenses when the conditions for such availability set forth in the
 * Eclipse Public License v. 2.0 are satisfied: GNU General Public License,
 * version 2 with the GNU Classpath Exception, which is available at
 * https://www.gnu.org/software/classpath/license.html.
 *
 * SPDX-License-Identifier: EPL-2.0 OR GPL-2.0 WITH Classpath-exception-2.0
 */

package org.glassfish.appclient.client.acc;

import com.sun.enterprise.container.common.spi.util.InjectionException;
import com.sun.enterprise.util.LocalStringManager;
import com.sun.enterprise.util.LocalStringManagerImpl;

import java.io.IOException;
import java.lang.reflect.InvocationTargetException;
import java.net.URI;
import java.net.URISyntaxException;
import java.net.URLClassLoader;
import java.util.ArrayList;
import java.util.List;
import java.util.Properties;
import java.util.logging.Logger;

import javax.security.auth.callback.CallbackHandler;

import org.glassfish.appclient.client.acc.config.AuthRealm;
import org.glassfish.appclient.client.acc.config.ClientCredential;
import org.glassfish.appclient.client.acc.config.MessageSecurityConfig;
import org.glassfish.appclient.client.acc.config.Property;
import org.glassfish.appclient.client.acc.config.TargetServer;
import org.glassfish.appclient.client.acc.config.util.XML;
import org.glassfish.embeddable.client.UserError;
import org.glassfish.enterprise.iiop.api.GlassFishORBHelper;
import org.xml.sax.SAXException;

import static com.sun.enterprise.util.Utility.isEmpty;
import static java.util.logging.Level.CONFIG;
import static org.glassfish.internal.api.ORBLocator.OMG_ORB_INIT_HOST_PROPERTY;
import static org.glassfish.internal.api.ORBLocator.OMG_ORB_INIT_PORT_PROPERTY;
import static org.glassfish.internal.api.ORBLocator.ORB_SSL_CLIENT_REQUIRED;
import static org.glassfish.main.jdke.props.SystemProperties.setProperty;

/**
 * Implements a builder for accumulating configuration information for the app client container and then starting the
 * ACC.
 *
 * <p>
 * The interface for the ACC builder is defined as AppClientContainer.Builder so the relevant JavaDoc is concentrated in
 * that one class.
 *
 * <p>
 * The AppClientContainerBuilder class records the information the container itself needs in order to operate.
 *
 * @author tjquinn
 */
public class AppClientContainerBuilder implements AppClientContainer.Builder {

    /** caller-optional logger - initialized to logger name from the class; caller can override with logger method */
    private Logger logger = Logger.getLogger(getClass().getName());

    private final static String ENDPOINTS_PROPERTY_NAME = "com.sun.appserv.iiop.endpoints";

    private static final LocalStringManager localStrings = new LocalStringManagerImpl(AppClientContainerBuilder.class);

    private final URLClassLoader classLoader;

    /** caller-specified target servers */
    private TargetServer[] targetServers;

    private AuthRealm authRealm;


    /**
     * The caller can pre-set the client credentials using the <code>clientCredentials</code> method. The ACC will use the
     * username and realm values in intializing a callback handler if one is needed.
     */
    private ClientCredential clientCredential;

    private boolean sendPassword = true;

    private GlassFishORBHelper orbHelper;

    /** caller-provided message security configurations */
    private final List<MessageSecurityConfig> messageSecurityConfigs = new ArrayList<>();

    /**
     * optional caller-specified properties governing the ACC's behavior. Correspond to the property elements available in
     * the client-container element from sun-application-client-containerxxx.dtd.
     */
    private Properties containerProperties;

    /**
     * Creates a new builder with the specified target servers and client URI.
     *
     * @param targetServers the <code>TargetServer</code>s to use
     * @param clientURI the URI of the client archive to launch
     */
    AppClientContainerBuilder(final TargetServer[] targetServers) {
        this.targetServers = targetServers;
        this.classLoader = (URLClassLoader) Thread.currentThread().getContextClassLoader();
    }

    public AppClientContainer newContainer(final Class mainClass, final CallbackHandler callerSpecifiedCallbackHandler) throws Exception {
        prepareHabitat();
        Launchable client = Launchable.LaunchableUtil.newLaunchable(ACCModulesManager.getHabitat(), mainClass);
        AppClientContainer container = createContainer(client, callerSpecifiedCallbackHandler, false /* istextAuth */);
        return container;
    }

    @Override
    public AppClientContainer newContainer(final Class mainClass) throws Exception {
        return newContainer(mainClass, null);

    }

    @Override
    public AppClientContainer newContainer(final URI clientURI, final CallbackHandler callerSpecifiedCallbackHandler,
            final String callerSpecifiedMainClassName, final String callerSpecifiedAppClientName) throws Exception, UserError {
        return newContainer(
            clientURI,
            callerSpecifiedCallbackHandler,
            callerSpecifiedMainClassName,
            callerSpecifiedAppClientName,
            false /* isTextAuth */);
    }

    @Override
    public AppClientContainer newContainer(final URI clientURI, final CallbackHandler callerSpecifiedCallbackHandler,
            final String callerSpecifiedMainClassName, final String callerSpecifiedAppClientName, final boolean isTextAuth)
            throws Exception, UserError {
        prepareHabitat();
        prepareIIOP(targetServers, containerProperties);
        Launchable client = Launchable.LaunchableUtil.newLaunchable(
                clientURI,
                callerSpecifiedMainClassName,
                callerSpecifiedAppClientName,
                ACCModulesManager.getHabitat());

        return createContainer(client, callerSpecifiedCallbackHandler, isTextAuth);
    }

    @Override
    public AppClientContainer newContainer(final URI clientURI) throws Exception, UserError {
        return newContainer(clientURI, null, null, null);
    }

    private AppClientContainer createContainer(final Launchable client, final CallbackHandler callerSuppliedCallbackHandler,
            final boolean isTextAuth)
            throws ReflectiveOperationException, InjectionException, IOException, SAXException {

        AppClientContainer container = ACCModulesManager.getService(AppClientContainer.class);

        container.setClient(client);
        CallbackHandler callbackHandler = callerSuppliedCallbackHandler == null
            ? getCallbackHandlerFromDescriptor(client.getDescriptor(classLoader).getCallbackHandler())
            : callerSuppliedCallbackHandler;
        container.prepareSecurity(targetServers, messageSecurityConfigs, containerProperties, clientCredential,
            callbackHandler, isTextAuth);

        return container;
    }

<<<<<<< HEAD
    private CallbackHandler getCallbackHandlerFromDescriptor(final String callbackHandlerName) throws ClassNotFoundException, InstantiationException, IllegalAccessException, IllegalArgumentException, InvocationTargetException, NoSuchMethodException, SecurityException {
        if (!isEmpty(callbackHandlerName)) {
            return (CallbackHandler)
                Class.forName(callbackHandlerName, true, classLoader)
                     .getDeclaredConstructor()
                     .newInstance();
=======
    private CallbackHandler getCallbackHandlerFromDescriptor(final String callbackHandlerName)
            throws ClassNotFoundException, InstantiationException, IllegalAccessException, InvocationTargetException, NoSuchMethodException, SecurityException {
        if (callbackHandlerName != null && !callbackHandlerName.equals("")) {
            Class<CallbackHandler> callbackHandlerClass = (Class<CallbackHandler>) Class.forName(callbackHandlerName, true, classLoader);
            return callbackHandlerClass.getDeclaredConstructor().newInstance();
>>>>>>> dd452d0f
        }

        return null;
    }

    private void prepareHabitat() throws URISyntaxException {
        ACCModulesManager.initialize(Thread.currentThread().getContextClassLoader());
        orbHelper = ACCModulesManager.getService(GlassFishORBHelper.class);
    }

    /**
     * Prepares the client ORB to bootstrap into the server ORB(s) specified by the TargetServer objects.
     *
     * @param targetServers the TargetServer endpoints to which the client ORB can try to connect
     * @param containerProperties Properties, if specified, which might indicate that SSL is to be used
     * @return ORB-related properties to define host and port for bootstrapping
     */
    private void prepareIIOP(final TargetServer[] targetServers, Properties containerProperties) {
        if (targetServers.length == 0) {
            throw new IllegalArgumentException();
        }

        final StringBuilder sb = new StringBuilder();
        for (TargetServer ts : targetServers) {
            if (sb.length() > 0) {
                sb.append(",");
            }
            sb.append(ts.getAddress()).append(":").append(ts.getPort());
        }

        /*
         * If the user has explicitly defined the ORB-related properties, do not override those settings.
         */
        if (targetServers.length == 1) {
            defineIfNotDefined(OMG_ORB_INIT_HOST_PROPERTY, targetServers[0].getAddress());
            defineIfNotDefined(OMG_ORB_INIT_PORT_PROPERTY, Integer.toString(targetServers[0].getPort()));
        } else {
            /*
             * Currently, set a system property to specify multiple endpoints.
             */
            defineIfNotDefined(ENDPOINTS_PROPERTY_NAME, sb.toString());
        }

        if (isSSLRequired(targetServers, containerProperties)) {
            orbHelper.setCSIv2Prop(ORB_SSL_CLIENT_REQUIRED, "true");
        }

        logger.log(CONFIG, "Using endpoint address(es): {0}", sb.toString());

    }

    /**
     * Define the specified system property using the new value unless the property is already set.
     *
     * @param propName name of the property to check and, possibly, set
     * @param newPropValue value to set if the property is not already set
     */
    private void defineIfNotDefined(final String propName, final String newPropValue) {
        if (System.getProperty(propName) == null) {
            if (newPropValue == null) {
                throw new RuntimeException(localStrings.getLocalString(AppClientContainerBuilder.class, "appclient.missingValue",
                        "Value for {0} expected but was not configured or assigned", new Object[] { propName }));

            }
            setProperty(propName, newPropValue, true);
        }
    }

    /**
     * Reports whether the ORB should be requested to use SSL.
     * <p>
     * If any TargetServer specifies SSL or the container-level properties specify SSL then report "true."
     *
     * @param targetServers configured TargetServer(s)
     * @param containerProperties configured container-level properties
     * @return whether the target servers or the properties implies the use of SSL
     */
    private boolean isSSLRequired(final TargetServer[] targetServers, final Properties containerProperties) {
        if (containerProperties != null) {
            String sslPropertyValue = containerProperties.getProperty("ssl");
            if ("required".equals(sslPropertyValue)) {
                return true;
            }
        }

        for (TargetServer targetServer : targetServers) {
            /*
             * If this target server has the optional security sub-item then the security sub-item must have an ssl sub-item. So we
             * can just look for the security sub-item.
             */
            if (targetServer.getSecurity() != null) {
                return true;
            }
        }

        return false;
    }

    @Override
    public AppClientContainerBuilder addMessageSecurityConfig(final MessageSecurityConfig msConfig) {
        messageSecurityConfigs.add(msConfig);
        return this;
    }

    @Override
    public List<MessageSecurityConfig> getMessageSecurityConfig() {
        return this.messageSecurityConfigs;
    }

    @Override
    public AppClientContainerBuilder logger(final Logger logger) {
        this.logger = logger;
        return this;
    }

    @Override
    public Logger getLogger() {
        return logger;
    }

    @Override
    public AppClientContainerBuilder authRealm(final String className) {
        authRealm = new AuthRealm(className);
        return this;
    }

    @Override
    public AuthRealm getAuthRealm() {
        return authRealm;
    }

    @Override
    public AppClientContainerBuilder clientCredentials(final String user, final char[] password) {
        return clientCredentials(user, password, null);
    }

    @Override
    public AppClientContainerBuilder clientCredentials(final String user, final char[] password, final String realm) {
        ClientCredential cc = new ClientCredential(user, new XML.Password(password), realm);
        return clientCredentials(cc);
    }

    public AppClientContainerBuilder clientCredentials(final ClientCredential cc) {
        clientCredential = cc;
        return this;
    }

    @Override
    public ClientCredential getClientCredential() {
        return clientCredential;
    }

    @Override
    public AppClientContainerBuilder containerProperties(final Properties props) {
        this.containerProperties = props;
        return this;
    }

    @Override
    public AppClientContainerBuilder containerProperties(final List<Property> props) {
        containerProperties = XML.toProperties(props);
        return this;
    }

    @Override
    public Properties getContainerProperties() {
        return containerProperties;
    }

    @Override
    public AppClientContainerBuilder sendPassword(final boolean sendPassword) {
        this.sendPassword = sendPassword;
        return this;
    }

    @Override
    public boolean getSendPassword() {
        return sendPassword;
    }

    @Override
    public TargetServer[] getTargetServers() {
        return targetServers;
    }
}<|MERGE_RESOLUTION|>--- conflicted
+++ resolved
@@ -43,7 +43,6 @@
 import org.glassfish.enterprise.iiop.api.GlassFishORBHelper;
 import org.xml.sax.SAXException;
 
-import static com.sun.enterprise.util.Utility.isEmpty;
 import static java.util.logging.Level.CONFIG;
 import static org.glassfish.internal.api.ORBLocator.OMG_ORB_INIT_HOST_PROPERTY;
 import static org.glassfish.internal.api.ORBLocator.OMG_ORB_INIT_PORT_PROPERTY;
@@ -170,20 +169,11 @@
         return container;
     }
 
-<<<<<<< HEAD
-    private CallbackHandler getCallbackHandlerFromDescriptor(final String callbackHandlerName) throws ClassNotFoundException, InstantiationException, IllegalAccessException, IllegalArgumentException, InvocationTargetException, NoSuchMethodException, SecurityException {
-        if (!isEmpty(callbackHandlerName)) {
-            return (CallbackHandler)
-                Class.forName(callbackHandlerName, true, classLoader)
-                     .getDeclaredConstructor()
-                     .newInstance();
-=======
     private CallbackHandler getCallbackHandlerFromDescriptor(final String callbackHandlerName)
             throws ClassNotFoundException, InstantiationException, IllegalAccessException, InvocationTargetException, NoSuchMethodException, SecurityException {
         if (callbackHandlerName != null && !callbackHandlerName.equals("")) {
             Class<CallbackHandler> callbackHandlerClass = (Class<CallbackHandler>) Class.forName(callbackHandlerName, true, classLoader);
             return callbackHandlerClass.getDeclaredConstructor().newInstance();
->>>>>>> dd452d0f
         }
 
         return null;
