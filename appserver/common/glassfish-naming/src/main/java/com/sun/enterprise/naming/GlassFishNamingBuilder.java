/*
<<<<<<< HEAD
 * Copyright (c) 2024 Contributors to the Eclipse Foundation.
=======
 * Copyright (c) 2025 Contributors to the Eclipse Foundation.
>>>>>>> dd452d0f
 * Copyright (c) 2009, 2021 Oracle and/or its affiliates. All rights reserved.
 *
 * This program and the accompanying materials are made available under the
 * terms of the Eclipse Public License v. 2.0, which is available at
 * http://www.eclipse.org/legal/epl-2.0.
 *
 * This Source Code may also be made available under the following Secondary
 * Licenses when the conditions for such availability set forth in the
 * Eclipse Public License v. 2.0 are satisfied: GNU General Public License,
 * version 2 with the GNU Classpath Exception, which is available at
 * https://www.gnu.org/software/classpath/license.html.
 *
 * SPDX-License-Identifier: EPL-2.0 OR GPL-2.0 WITH Classpath-exception-2.0
 */

package com.sun.enterprise.naming;

import com.sun.enterprise.naming.impl.SerialInitContextFactory;

import jakarta.annotation.PostConstruct;
import jakarta.annotation.PreDestroy;
import jakarta.inject.Inject;

<<<<<<< HEAD
import java.lang.reflect.Field;
=======
>>>>>>> dd452d0f
import java.util.Hashtable;

import javax.naming.Context;
import javax.naming.NamingException;
import javax.naming.NoInitialContextException;
import javax.naming.spi.InitialContextFactory;
import javax.naming.spi.InitialContextFactoryBuilder;

import org.glassfish.hk2.runlevel.RunLevel;
import org.glassfish.internal.api.InitRunLevel;
import org.glassfish.internal.api.ServerContext;
import org.glassfish.logging.annotation.LogMessageInfo;
import org.glassfish.main.jdke.JavaApiGaps;
import org.jvnet.hk2.annotations.Service;

import static com.sun.enterprise.naming.util.LogFacade.logger;
import static java.util.logging.Level.FINE;
import static java.util.logging.Level.INFO;
import static java.util.logging.Level.WARNING;

/**
 * This is both a init run level service as well as our implementation of {@link InitialContextFactoryBuilder}. When GlassFish
 * starts up, this startup service configures NamingManager with appropriate builder by calling
 * {@link javax.naming.spi.NamingManager#setInitialContextFactoryBuilder}. Once the builder is setup, when ever new
 * InitialContext() is called, builder can either instantiate {@link SerialInitContextFactory}, which is our implementation of
 * {@link InitialContextFactory}, or any user specified InitialContextFactory class. While loading user specified class, it first
 * uses Thread's context class loader and then CommonClassLoader.
 *
 * Please note that this is setup as an init level service to ensure that JNDI subsystem is setup before applications are loaded.
 *
 * @author Sanjeeb.Sahoo@Sun.COM
 */
@Service
@RunLevel(value = InitRunLevel.VAL, mode = RunLevel.RUNLEVEL_MODE_NON_VALIDATING)
public class GlassFishNamingBuilder implements InitialContextFactoryBuilder {

    @LogMessageInfo(message = "Failed to load {0} using CommonClassLoader")
    public static final String FAILED_TO_LOAD_CLASS = "AS-NAMING-00001";

    @LogMessageInfo(message = "Fall back to INITIAL_CONTEXT_FACTORY {0}")
    private static final String FALL_BACK_INITIAL_CONTEXT_FACTORY = "AS-NAMING-00008";

    /**
     * We use a naming builder in order to enable use of JNDI in OSGi context, because the builder gives us desired hooks to create
     * appserver specific initial context without having to rely on thread's context class loader which is a unknown quantity in osgi
     * environment. Use of a builder can lead to some probelamatic scenarios as discussed in issue #11997, so we allow user to
     * disable it if they want. Having such configuration option is more of a workaround than a fix, but I have not been able to find
     * a better solution so far.
     */
    private static final String ALLOW_JNDI_FROM_OSGI = "com.sun.enterprise.naming.allowJndiLookupFromOSGi";

    @Inject
    private ServerContext serverContext;


    @PostConstruct
    public void postConstruct() throws NamingException {
        if (isUsingBuilder()) {
            JavaApiGaps.setInitialContextFactoryBuilder(GlassFishNamingBuilder.this);
        }
    }

    @PreDestroy
    public void preDestroy() throws NamingException {
        if (isUsingBuilder()) {
            JavaApiGaps.unsetInitialContextFactoryBuilder();
        }
    }

    @Override
    public InitialContextFactory createInitialContextFactory(Hashtable<?, ?> environment) throws NamingException {
        if (environment != null) {
            // As per the documentation of Context.INITIAL_CONTEXT_FACTORY,
            // it represents a fully qualified class name.
            String className = (String) environment.get(Context.INITIAL_CONTEXT_FACTORY);
            if (className != null) {
                try {
                    return (InitialContextFactory) (loadClass(className).getDeclaredConstructor().newInstance());
                } catch (Exception e) {
                    if (className.startsWith("weblogic.jndi")) {
                        logger.log(INFO, FALL_BACK_INITIAL_CONTEXT_FACTORY,
                            "com.sun.enterprise.naming.impl.SerialInitContextFactory");
                    } else {
                        NoInitialContextException ne = new NoInitialContextException("Cannot instantiate class: " + className);
                        ne.setRootCause(e);
                        throw ne;
                    }
                }
            }
        }
        // default case
        return new SerialInitContextFactory();
    }

    private Class<?> loadClass(String className) throws ClassNotFoundException {
        ClassLoader contextClassLoader = Thread.currentThread().getContextClassLoader();

        try {
            return Class.forName(className, true, contextClassLoader);
        } catch (ClassNotFoundException e) {
            // Not a significant error.  Try with common class loader instead.
            logger.logp(FINE, "GlassFishNamingBuilder", "loadClass", "Failed to load {0} using thread context class loader {1}",
                new Object[] { className, contextClassLoader });

            // Try using CommonClassLoader.
            ClassLoader commonClassLoader = serverContext.getCommonClassLoader();
            if (contextClassLoader != commonClassLoader) {
                try {
                    return Class.forName(className, true, commonClassLoader);
                } catch (ClassNotFoundException e2) {
                    logger.logp(WARNING, "GlassFishNamingBuilder", "loadClass", FAILED_TO_LOAD_CLASS, new Object[] { className });
                    throw e2;
                }
            }

            throw e;
        }
    }

<<<<<<< HEAD
    @Override
    public void postConstruct() {
        try {
            if (isUsingBuilder()) {
                NamingManager.setInitialContextFactoryBuilder(this);
            }
        } catch (NamingException e) {
            throw new RuntimeException(e);
        }
    }

    @Override
    public void preDestroy() {
        if (isUsingBuilder()) {
            resetInitialContextFactoryBuilder();
        }
    }

    private void resetInitialContextFactoryBuilder() {
        try {
            Field initctxFactoryBuilderField = NamingManager.class.getDeclaredField("initctx_factory_builder");
            initctxFactoryBuilderField.setAccessible(true);
            initctxFactoryBuilderField.set(null, null);
        } catch (ReflectiveOperationException e) {
            throw new RuntimeException(e);
        }
    }

=======
>>>>>>> dd452d0f
    /**
     * @return true if we are using NamingBuilder, else false.
     */
    private Boolean isUsingBuilder() {
        // We are using a system property, because NamingBuilder is a JDK wide singleton.
        return Boolean.valueOf(System.getProperty(ALLOW_JNDI_FROM_OSGI, "true"));
    }

}<|MERGE_RESOLUTION|>--- conflicted
+++ resolved
@@ -1,9 +1,5 @@
 /*
-<<<<<<< HEAD
- * Copyright (c) 2024 Contributors to the Eclipse Foundation.
-=======
- * Copyright (c) 2025 Contributors to the Eclipse Foundation.
->>>>>>> dd452d0f
+ * Copyright (c) 2024, 2025 Contributors to the Eclipse Foundation.
  * Copyright (c) 2009, 2021 Oracle and/or its affiliates. All rights reserved.
  *
  * This program and the accompanying materials are made available under the
@@ -27,10 +23,6 @@
 import jakarta.annotation.PreDestroy;
 import jakarta.inject.Inject;
 
-<<<<<<< HEAD
-import java.lang.reflect.Field;
-=======
->>>>>>> dd452d0f
 import java.util.Hashtable;
 
 import javax.naming.Context;
@@ -150,37 +142,6 @@
         }
     }
 
-<<<<<<< HEAD
-    @Override
-    public void postConstruct() {
-        try {
-            if (isUsingBuilder()) {
-                NamingManager.setInitialContextFactoryBuilder(this);
-            }
-        } catch (NamingException e) {
-            throw new RuntimeException(e);
-        }
-    }
-
-    @Override
-    public void preDestroy() {
-        if (isUsingBuilder()) {
-            resetInitialContextFactoryBuilder();
-        }
-    }
-
-    private void resetInitialContextFactoryBuilder() {
-        try {
-            Field initctxFactoryBuilderField = NamingManager.class.getDeclaredField("initctx_factory_builder");
-            initctxFactoryBuilderField.setAccessible(true);
-            initctxFactoryBuilderField.set(null, null);
-        } catch (ReflectiveOperationException e) {
-            throw new RuntimeException(e);
-        }
-    }
-
-=======
->>>>>>> dd452d0f
     /**
      * @return true if we are using NamingBuilder, else false.
      */
