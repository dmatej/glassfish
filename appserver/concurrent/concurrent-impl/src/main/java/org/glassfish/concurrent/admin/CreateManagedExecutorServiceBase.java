--- conflicted
+++ resolved
@@ -1,9 +1,5 @@
 /*
-<<<<<<< HEAD
- * Copyright (c) 2021-2025 Contributors to the Eclipse Foundation
-=======
  * Copyright (c) 2021, 2025 Contributors to the Eclipse Foundation
->>>>>>> 4dd664fd
  * Copyright (c) 2013, 2020 Oracle and/or its affiliates. All rights reserved.
  *
  * This program and the accompanying materials are made available under the
@@ -104,29 +100,12 @@
     @Param(optional=true)
     protected String target = SystemPropertyConstants.DAS_SERVER_NAME;
 
-<<<<<<< HEAD
-    protected void setAttributeList(HashMap attrList) {
-        attrList.put(JNDI_NAME, jndiName);
-        attrList.put(CONTEXT_INFO_ENABLED, contextinfoenabled.toString());
-        attrList.put(CONTEXT_INFO, contextinfo);
-        attrList.put(THREAD_PRIORITY, threadpriority.toString());
-        attrList.put(USE_VIRTUAL_THREADS, useVirtualThreads.toString());
-        attrList.put(LONG_RUNNING_TASKS, longrunningtasks.toString());
-        attrList.put(HUNG_AFTER_SECONDS, hungafterseconds.toString());
-        attrList.put(HUNG_LOGGER_PRINT_ONCE, hungloggerprintonce.toString());
-        attrList.put(HUNG_LOGGER_INITIAL_DELAY_SECONDS, hungloggerinitialdelayseconds.toString());
-        attrList.put(HUNG_LOGGER_INTERVAL_SECONDS, hungloggerintervalseconds.toString());
-        attrList.put(CORE_POOL_SIZE, corepoolsize.toString());
-        attrList.put(KEEP_ALIVE_SECONDS, keepaliveseconds.toString());
-        attrList.put(THREAD_LIFETIME_SECONDS, threadlifetimeseconds.toString());
-        attrList.put(DESCRIPTION, description);
-        attrList.put(ENABLED, enabled.toString());
-=======
     protected void setAttributeList(ResourceAttributes attrList) {
         attrList.set(JNDI_NAME, jndiName);
         attrList.set(CONTEXT_INFO_ENABLED, contextinfoenabled.toString());
         attrList.set(CONTEXT_INFO, contextinfo);
         attrList.set(THREAD_PRIORITY, threadpriority.toString());
+        attrList.set(USE_VIRTUAL_THREADS, useVirtualThreads.toString());
         attrList.set(LONG_RUNNING_TASKS, longrunningtasks.toString());
         attrList.set(HUNG_AFTER_SECONDS, hungafterseconds.toString());
         attrList.set(HUNG_LOGGER_PRINT_ONCE, hungloggerprintonce.toString());
@@ -137,6 +116,5 @@
         attrList.set(THREAD_LIFETIME_SECONDS, threadlifetimeseconds.toString());
         attrList.set(DESCRIPTION, description);
         attrList.set(ENABLED, enabled.toString());
->>>>>>> 4dd664fd
     }
 }