--- conflicted
+++ resolved
@@ -92,13 +92,8 @@
 
         <!-- Jakarta Inject -->
         <jakarta.inject-api.version>2.0.1.MR</jakarta.inject-api.version>
-<<<<<<< HEAD
-        <hk2.version>4.0.0-M2</hk2.version>
-        <hk2.plugin.version>4.0.0-M2</hk2.plugin.version>
-=======
-        <hk2.version>3.1.1</hk2.version>
-        <hk2.plugin.version>3.1.1</hk2.plugin.version>
->>>>>>> 1d3efd38
+        <hk2.version>4.0.0-M3</hk2.version>
+        <hk2.plugin.version>4.0.0-M3</hk2.plugin.version>
 
         <!-- Jakarta XML Binding -->
         <jakarta.xml.bind-api.version>4.0.2</jakarta.xml.bind-api.version>
@@ -154,11 +149,7 @@
         <replacer.plugin.version>1.5.3</replacer.plugin.version>
 
         <easymock.version>5.3.0</easymock.version>
-<<<<<<< HEAD
-        <junit.version>5.10.2</junit.version>
-=======
         <junit.version>5.10.3</junit.version>
->>>>>>> 1d3efd38
         <jmh.version>1.37</jmh.version>
         <osgi-resource-locator.version>1.0.3</osgi-resource-locator.version>
 
