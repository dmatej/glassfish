<?xml version="1.0" encoding="UTF-8"?>
<!--

    Copyright (c) 2021, 2023 Contributors to the Eclipse Foundation
    Copyright (c) 2017, 2021 Oracle and/or its affiliates. All rights reserved.

    This program and the accompanying materials are made available under the
    terms of the Eclipse Public License v. 2.0, which is available at
    http://www.eclipse.org/legal/epl-2.0.

    This Source Code may also be made available under the following Secondary
    Licenses when the conditions for such availability set forth in the
    Eclipse Public License v. 2.0 are satisfied: GNU General Public License,
    version 2 with the GNU Classpath Exception, which is available at
    https://www.gnu.org/software/classpath/license.html.

    SPDX-License-Identifier: EPL-2.0 OR GPL-2.0 WITH Classpath-exception-2.0

-->

<project xmlns="http://maven.apache.org/POM/4.0.0" xmlns:xsi="http://www.w3.org/2001/XMLSchema-instance" xsi:schemaLocation="http://maven.apache.org/POM/4.0.0 http://maven.apache.org/xsd/maven-4.0.0.xsd">
    <modelVersion>4.0.0</modelVersion>

    <parent>
        <groupId>org.eclipse.ee4j</groupId>
        <artifactId>project</artifactId>
        <version>1.0.8</version>
        <relativePath />
    </parent>

    <groupId>org.glassfish.main</groupId>
    <artifactId>nucleus-parent</artifactId>
    <version>7.0.10-SNAPSHOT</version>
    <packaging>pom</packaging>

    <name>Nucleus Parent</name>
    <description>Glassfish Nucleus Parent Project</description>
    <url>https://projects.eclipse.org/projects/ee4j.glassfish</url>
    <licenses>
        <license>
            <name>EPL 2.0</name>
            <url>http://www.eclipse.org/legal/epl-2.0</url>
            <distribution>repo</distribution>
        </license>
        <license>
            <name>GPL2 w/ CPE</name>
            <url>https://www.gnu.org/software/classpath/license.html</url>
            <distribution>repo</distribution>
        </license>
    </licenses>

    <mailingLists>
        <mailingList>
            <name>Glassfish dev mailing list</name>
            <post>glassfish-dev@eclipse.org</post>
            <subscribe>https://dev.eclipse.org/mailman/listinfo/glassfish-dev</subscribe>
            <unsubscribe>https://dev.eclipse.org/mailman/listinfo/glassfish-dev</unsubscribe>
            <archive>https://dev.eclipse.org/mhonarc/lists/glassfish-dev</archive>
        </mailingList>
    </mailingLists>

    <scm>
        <connection>scm:git:git://github.com/eclipse-ee4j/glassfish.git</connection>
        <developerConnection>scm:git:git://github.com/eclipse-ee4j/glassfish.git</developerConnection>
        <url>https://github.com/eclipse-ee4j/glassfish</url>
    </scm>
    <issueManagement>
        <system>IssueTracker</system>
        <url>https://github.com/eclipse-ee4j/glassfish/issues</url>
    </issueManagement>
    <properties>
        <!-- Jakarta Expression Language -->
        <jakarta.el-api.version>5.0.1</jakarta.el-api.version>
        <expressly.version>5.0.0</expressly.version>

        <!-- Jakarta Servlet -->
        <jakarta.servlet-api.version>6.0.0</jakarta.servlet-api.version>

        <!-- Jakarta Validation -->
        <jakarta.validation-api.version>3.0.2</jakarta.validation-api.version>
        <hibernate-validator.version>8.0.1.Final</hibernate-validator.version>

        <!-- Jakarta Web Services -->

        <!-- Jakarta XML Web Services -->
        <jakarta.xml.ws-api.version>4.0.0</jakarta.xml.ws-api.version>

        <!-- Jakarta SOAP (with Attachments)
       <jakarta.xml.soap-api.version>3.0.0-RC2</jakarta.xml.soap-api.version>
        -->
        <webservices.version>4.0.3</webservices.version>

        <!-- Jakarta Inject -->
        <jakarta.inject-api.version>2.0.1.MR</jakarta.inject-api.version>
<<<<<<< HEAD
        <hk2.version>3.0.4</hk2.version>
        <hk2.plugin.version>3.0.5-SNAPSHOT</hk2.plugin.version>
        <hk2.config-generator.version>2.5.0-b53</hk2.config-generator.version>
=======
        <hk2.version>3.0.5</hk2.version>
        <hk2.plugin.version>3.0.5</hk2.plugin.version>
>>>>>>> 70d1729c

        <!-- Jakarta XML Binding -->
        <jakarta.xml.bind-api.version>4.0.1</jakarta.xml.bind-api.version>
        <jakarta.jaxb-impl.version>4.0.3</jakarta.jaxb-impl.version>

        <!-- Jakarta REST -->
        <jakarta.rest-api.version>3.1.0</jakarta.rest-api.version>
        <jersey.version>3.1.3</jersey.version>

        <!-- Jakarta Mail -->
        <jakarta.mail-api.version>2.1.2</jakarta.mail-api.version>
        <angus.mail.version>2.0.2</angus.mail.version>

        <!-- Jakarta Activation -->
        <activation.version>2.1.2</activation.version>
        <angus.activation.version>2.0.1</angus.activation.version>

        <!-- Jakarta Annotations -->
        <jakarta.annotation-api.version>2.1.1</jakarta.annotation-api.version>

        <jakarta.security-api.version>3.0.0</jakarta.security-api.version>
        <jakarta.authorization-api.version>2.1.0</jakarta.authorization-api.version>
        <jakarta.authentication-api.version>3.0.0</jakarta.authentication-api.version>


        <!-- GlassFish Components -->

        <glassfish-corba.version>4.2.5</glassfish-corba.version>
        <grizzly.version>4.0.1</grizzly.version>
        <grizzly.npn.version>2.0.0</grizzly.npn.version>
        <glassfish-management-api.version>3.2.3</glassfish-management-api.version>
        <pfl.version>4.1.2</pfl.version>
        <gmbal.version>4.0.3</gmbal.version>
        <shoal.version>3.0.1</shoal.version>
        <ha-api.version>3.1.13</ha-api.version>
        <logging-annotation-processor.version>1.9</logging-annotation-processor.version>
        <command.security.maven.plugin.isFailureFatal>true</command.security.maven.plugin.isFailureFatal>


        <!-- 3rd party dependencies -->

        <commons-io.version>2.13.0</commons-io.version>
        <jboss.logging.annotation.version>2.2.1.Final</jboss.logging.annotation.version>
        <jboss.logging.version>3.5.3.Final</jboss.logging.version>
        <javassist.version>3.29.2-GA</javassist.version>
        <asm.version>9.6</asm.version>
        <jsch.version>0.2.11</jsch.version>
        <antlr.version>2.7.8</antlr.version>
        <ant.version>1.10.12</ant.version>
        <ant.external.version>1.10.2</ant.external.version>
        <jackson.version>2.15.2</jackson.version>
        <jackson-databind.version>2.15.2</jackson-databind.version>
        <fasterxml.classmate.version>1.5.1</fasterxml.classmate.version>
        <stax-api.version>1.0-2</stax-api.version>
        <jettison.version>1.5.4</jettison.version>
        <mimepull.version>1.10.0</mimepull.version>

        <replacer.plugin.version>1.5.3</replacer.plugin.version>

        <easymock.version>4.3</easymock.version>
        <jmockit.version>1.49</jmockit.version>
        <junit.version>5.10.0</junit.version>
        <jmh.version>1.37</jmh.version>
        <osgi-resource-locator.version>1.0.3</osgi-resource-locator.version>

        <file.executable.suffix></file.executable.suffix>
        <project.build.sourceEncoding>UTF-8</project.build.sourceEncoding>
        <project.build.commonResourcesDirectory>${project.build.directory}/common-resources</project.build.commonResourcesDirectory>
        <legal.doc.source>${project.build.commonResourcesDirectory}/legal</legal.doc.source>
        <findbugs.skip>false</findbugs.skip>
        <findbugs.threshold>High</findbugs.threshold>
        <findbugs.common>exclude-common.xml</findbugs.common>
        <findbugs.exclude />
        <findbugs.version>3.0.5</findbugs.version>
        <findbugs.glassfish.logging.validLoggerPrefixes>jakarta.enterprise</findbugs.glassfish.logging.validLoggerPrefixes>
        <nucleus.install.dir.name>nucleus</nucleus.install.dir.name>
        <javadoc.skip>false</javadoc.skip>
        <deploy.skip>false</deploy.skip>
        <!-- Overrides the value from parent and enables the one we generate. -->
        <project.build.outputTimestamp>2023-04-02T15:44:03Z</project.build.outputTimestamp>

        <maven.test.jvmoptions.add-opens>--add-opens java.base/java.lang=ALL-UNNAMED --add-opens=java.naming/javax.naming.spi=ALL-UNNAMED</maven.test.jvmoptions.add-opens>
        <maven.test.jvmoptions.memory.sizes>-Xss512k -Xms256m -Xmx1g -XX:MaxDirectMemorySize=512m</maven.test.jvmoptions.memory.sizes>
        <maven.test.jvmoptions.memory.gc>-verbose:gc -XX:+UseG1GC -XX:+UseStringDeduplication</maven.test.jvmoptions.memory.gc>
        <maven.test.jvmoptions.display>-Djava.awt.headless=true</maven.test.jvmoptions.display>
        <maven.test.jvmoptions.locale>-Duser.language=en -Duser.region=US</maven.test.jvmoptions.locale>
        <maven.test.jvmoptions.custom></maven.test.jvmoptions.custom>
        <maven.test.jvmoptions>
            ${maven.test.jvmoptions.memory.sizes}
            ${maven.test.jvmoptions.memory.gc}
            ${maven.test.jvmoptions.display}
            ${maven.test.jvmoptions.locale}
            ${maven.test.jvmoptions.add-opens}
            ${maven.test.jvmoptions.custom}
        </maven.test.jvmoptions>
        <surefire.argLine>${maven.test.jvmoptions}</surefire.argLine>
        <failsafe.argLine>${maven.test.jvmoptions}</failsafe.argLine>
        <!-- GlassFishLogManager is a child of this module, so we cannot use it here yet. -->
        <test.logManager>java.util.logging.LogManager</test.logManager>
        <test.logLevel>INFO</test.logLevel>
    </properties>

    <dependencyManagement>
        <dependencies>
            <dependency>
                <groupId>org.glassfish.main</groupId>
                <artifactId>glassfish-jul-extension</artifactId>
                <version>${project.version}</version>
                <!-- default scope; some modules have to set another -->
                <scope>test</scope>
            </dependency>

            <!-- Jakarta Expression Language -->
            <dependency>
                <groupId>jakarta.el</groupId>
                <artifactId>jakarta.el-api</artifactId>
                <version>${jakarta.el-api.version}</version>
            </dependency>
            <dependency>
                <groupId>org.glassfish.expressly</groupId>
                <artifactId>expressly</artifactId>
                <version>${expressly.version}</version>
            </dependency>

            <!-- Jakarta Servlet -->
            <dependency>
                <groupId>jakarta.servlet</groupId>
                <artifactId>jakarta.servlet-api</artifactId>
                <version>${jakarta.servlet-api.version}</version>
            </dependency>

            <!-- Jakarta Validation -->
            <dependency>
                <groupId>jakarta.validation</groupId>
                <artifactId>jakarta.validation-api</artifactId>
                <version>${jakarta.validation-api.version}</version>
            </dependency>
            <dependency>
                <groupId>org.hibernate.validator</groupId>
                <artifactId>hibernate-validator</artifactId>
                <version>${hibernate-validator.version}</version>
            </dependency>
            <dependency>
                <groupId>org.hibernate.validator</groupId>
                <artifactId>hibernate-validator-cdi</artifactId>
                <version>${hibernate-validator.version}</version>
            </dependency>

            <!-- Jakarta Web Services -->
            <dependency>
                <groupId>org.glassfish.metro</groupId>
                <artifactId>webservices-extra-jdk-packages</artifactId>
                <version>${webservices.version}</version>
            </dependency>
            <dependency>
                <groupId>jakarta.xml.ws</groupId>
                <artifactId>jakarta.xml.ws-api</artifactId>
                <version>${jakarta.xml.ws-api.version}</version>
            </dependency>

            <!-- Jakarta Inject -->
            <dependency>
                <groupId>jakarta.inject</groupId>
                <artifactId>jakarta.inject-api</artifactId>
                <version>${jakarta.inject-api.version}</version>
            </dependency>
            <dependency>
                <groupId>org.glassfish.hk2</groupId>
                <artifactId>hk2-bom</artifactId>
                <version>${hk2.version}</version>
                <type>pom</type>
                <scope>import</scope>
            </dependency>
            <dependency>
                <groupId>org.glassfish.hk2</groupId>
                <artifactId>osgi-resource-locator</artifactId>
                <version>${osgi-resource-locator.version}</version>
            </dependency>
            <dependency>
                <groupId>org.glassfish.main</groupId>
                <artifactId>hk2-config-generator</artifactId>
                <version>${project.version}</version>
            </dependency>

            <!-- Jakarta XML Binding -->
            <dependency>
                <groupId>jakarta.xml.bind</groupId>
                <artifactId>jakarta.xml.bind-api</artifactId>
                <version>${jakarta.xml.bind-api.version}</version>
                <exclusions>
                    <exclusion>
                        <groupId>*</groupId>
                        <artifactId>*</artifactId>
                    </exclusion>
                </exclusions>
            </dependency>
            <dependency>
                <groupId>com.sun.xml.bind</groupId>
                <artifactId>jaxb-osgi</artifactId>
                <version>${jakarta.jaxb-impl.version}</version>
            </dependency>

            <!-- Jakarta REST -->
            <dependency>
                <groupId>jakarta.ws.rs</groupId>
                <artifactId>jakarta.ws.rs-api</artifactId>
                <version>${jakarta.rest-api.version}</version>
            </dependency>
            <dependency>
                <groupId>org.glassfish.jersey</groupId>
                <artifactId>jersey-bom</artifactId>
                <version>${jersey.version}</version>
                <type>pom</type>
                <scope>import</scope>
            </dependency>

            <!-- Jakarta Mail -->
            <dependency>
                <groupId>jakarta.mail</groupId>
                <artifactId>jakarta.mail-api</artifactId>
                <version>${jakarta.mail-api.version}</version>
            </dependency>
            <dependency>
                <groupId>org.eclipse.angus</groupId>
                <artifactId>angus-mail</artifactId>
                <version>${angus.mail.version}</version>
            </dependency>

            <!-- Jakarta Activation -->
            <dependency>
                <groupId>jakarta.activation</groupId>
                <artifactId>jakarta.activation-api</artifactId>
                <version>${activation.version}</version>
            </dependency>
            <dependency>
                <groupId>org.eclipse.angus</groupId>
                <artifactId>angus-activation</artifactId>
                <version>${angus.activation.version}</version>
            </dependency>

            <!-- Jakarta Annotation -->
            <dependency>
                <groupId>jakarta.annotation</groupId>
                <artifactId>jakarta.annotation-api</artifactId>
                <version>${jakarta.annotation-api.version}</version>
            </dependency>

            <!-- Jakarta EE Security + Authentication/Authorization -->
            <dependency>
                <groupId>jakarta.security.enterprise</groupId>
                <artifactId>jakarta.security.enterprise-api</artifactId>
                <version>${jakarta.security-api.version}</version>
            </dependency>
            <dependency>
                <groupId>jakarta.authentication</groupId>
                <artifactId>jakarta.authentication-api</artifactId>
                <version>${jakarta.authentication-api.version}</version>
            </dependency>
            <dependency>
                <groupId>jakarta.authorization</groupId>
                <artifactId>jakarta.authorization-api</artifactId>
                <version>${jakarta.authorization-api.version}</version>
                <exclusions>
                    <exclusion>
                        <groupId>jakarta.servlet</groupId>
                        <artifactId>jakarta.servlet-api</artifactId>
                    </exclusion>
                </exclusions>
            </dependency>


            <!-- GlassFish Components -->

            <!-- GlassFish Corba -->
            <dependency>
                <groupId>org.glassfish.corba</groupId>
                <artifactId>glassfish-corba-orb</artifactId>
                <version>${glassfish-corba.version}</version>
                <exclusions>
                    <exclusion>
                        <groupId>org.osgi</groupId>
                        <artifactId>org.osgi.core</artifactId>
                    </exclusion>
                </exclusions>
            </dependency>
            <dependency>
                <groupId>org.glassfish.corba</groupId>
                <artifactId>glassfish-corba-omgapi</artifactId>
                <version>${glassfish-corba.version}</version>
            </dependency>
            <dependency>
                <groupId>org.glassfish.corba</groupId>
                <artifactId>glassfish-corba-csiv2-idl</artifactId>
                <version>${glassfish-corba.version}</version>
            </dependency>
            <dependency>
                <groupId>org.glassfish.corba</groupId>
                <artifactId>glassfish-corba-internal-api</artifactId>
                <version>${glassfish-corba.version}</version>
            </dependency>
            <dependency>
                <groupId>org.glassfish.corba</groupId>
                <artifactId>rmic</artifactId>
                <version>${glassfish-corba.version}</version>
            </dependency>

            <!-- GlassFish Grizzly -->
            <dependency>
                <groupId>org.glassfish.grizzly</groupId>
                <artifactId>grizzly-bom</artifactId>
                <version>${grizzly.version}</version>
                <type>pom</type>
                <scope>import</scope>
            </dependency>

            <!-- GlassFish Management API -->
            <dependency>
                <groupId>org.glassfish.external</groupId>
                <artifactId>management-api</artifactId>
                <version>${glassfish-management-api.version}</version>
            </dependency>

            <!-- GlassFish Primitive Function Library -->
            <dependency>
                <groupId>org.glassfish.pfl</groupId>
                <artifactId>pfl-basic</artifactId>
                <version>${pfl.version}</version>
            </dependency>
            <dependency>
                <groupId>org.glassfish.pfl</groupId>
                <artifactId>pfl-dynamic</artifactId>
                <version>${pfl.version}</version>
            </dependency>
            <dependency>
                <groupId>org.glassfish.pfl</groupId>
                <artifactId>pfl-basic-tools</artifactId>
                <version>${pfl.version}</version>
            </dependency>
            <dependency>
                <groupId>org.glassfish.pfl</groupId>
                <artifactId>pfl-tf</artifactId>
                <version>${pfl.version}</version>
            </dependency>
            <dependency>
                <groupId>org.glassfish.pfl</groupId>
                <artifactId>pfl-tf-tools</artifactId>
                <version>${pfl.version}</version>
            </dependency>

            <!-- Glassfish MBean Annotation Library -->
            <dependency>
                <groupId>org.glassfish.gmbal</groupId>
                <artifactId>gmbal</artifactId>
                <version>${gmbal.version}</version>
            </dependency>
            <dependency>
                <groupId>org.jboss.shrinkwrap.resolver</groupId>
                <artifactId>shrinkwrap-resolver-impl-maven-archive</artifactId>
                <version>3.2.1</version>
                <scope>test</scope>
            </dependency>

            <!-- GlassFish Shoal -->
            <dependency>
                <groupId>org.glassfish.shoal</groupId>
                <artifactId>shoal-gms-api</artifactId>
                <version>${shoal.version}</version>
            </dependency>
            <dependency>
                <groupId>org.glassfish.shoal</groupId>
                <artifactId>shoal-gms-impl</artifactId>
                <version>${shoal.version}</version>
            </dependency>
            <dependency>
                <groupId>org.glassfish.shoal</groupId>
                <artifactId>shoal-cache</artifactId>
                <version>${shoal.version}</version>
            </dependency>

            <!-- GlassFish High Availability -->
            <dependency>
                <groupId>org.glassfish.ha</groupId>
                <artifactId>ha-api</artifactId>
                <version>${ha-api.version}</version>
            </dependency>

            <!-- OSGi / Felix -->
            <dependency>
                <groupId>org.osgi</groupId>
                <artifactId>osgi.annotation</artifactId>
                <version>8.1.0</version>
                <scope>provided</scope>
            </dependency>
            <dependency>
                <groupId>org.osgi</groupId>
                <artifactId>osgi.core</artifactId>
                <version>8.0.0</version>
                <scope>provided</scope>
            </dependency>
            <dependency>
                <groupId>org.osgi</groupId>
                <artifactId>osgi.enterprise</artifactId>
                <version>7.0.0</version>
                <scope>provided</scope>
            </dependency>

            <!-- framework is transitive dependency of others, but it is aggregated in main too -->
            <dependency>
                <groupId>org.apache.felix</groupId>
                <artifactId>org.apache.felix.main</artifactId>
                <version>7.0.5</version>
            </dependency>
            <dependency>
                <groupId>org.apache.felix</groupId>
                <artifactId>org.apache.felix.framework</artifactId>
                <version>7.0.5</version>
                <scope>provided</scope>
            </dependency>
            <dependency>
                <groupId>org.apache.felix</groupId>
                <artifactId>org.apache.felix.webconsole</artifactId>
                <version>4.8.12</version>
            </dependency>
            <dependency>
                <groupId>org.apache.felix</groupId>
                <artifactId>org.apache.felix.eventadmin</artifactId>
                <version>1.6.4</version>
            </dependency>
            <dependency>
                <groupId>org.apache.felix</groupId>
                <artifactId>org.apache.felix.shell</artifactId>
                <version>1.4.3</version>
            </dependency>
            <dependency>
                <groupId>org.apache.felix</groupId>
                <artifactId>org.apache.felix.gogo.runtime</artifactId>
                <version>1.1.6</version>
            </dependency>
            <dependency>
                <groupId>org.apache.felix</groupId>
                <artifactId>org.apache.felix.gogo.shell</artifactId>
                <version>1.1.4</version>
            </dependency>
            <dependency>
                <groupId>org.apache.felix</groupId>
                <artifactId>org.apache.felix.gogo.command</artifactId>
                <version>1.1.2</version>
            </dependency>
            <dependency>
                <groupId>org.apache.felix</groupId>
                <artifactId>org.apache.felix.fileinstall</artifactId>
                <version>3.7.4</version>
            </dependency>
            <dependency>
                <groupId>org.apache.felix</groupId>
                <artifactId>org.apache.felix.configadmin</artifactId>
                <version>1.9.26</version>
            </dependency>
            <dependency>
                <groupId>org.apache.felix</groupId>
                <artifactId>org.apache.felix.bundlerepository</artifactId>
                <version>2.0.10</version>
            </dependency>
            <dependency>
                <groupId>org.apache.felix</groupId>
                <artifactId>org.apache.felix.resolver</artifactId>
                <version>2.0.4</version>
                <scope>provided</scope>
                <exclusions>
                    <exclusion>
                        <groupId>org.osgi</groupId>
                        <artifactId>org.osgi.core</artifactId>
                    </exclusion>
                </exclusions>
            </dependency>
            <dependency>
                <groupId>org.apache.aries.spifly</groupId>
                <artifactId>org.apache.aries.spifly.dynamic.bundle</artifactId>
                <version>1.3.6</version>
            </dependency>
            <!-- This is currently used by osgi-shell cmd -->
            <dependency>
                <groupId>org.jline</groupId>
                <artifactId>jline</artifactId>
                <version>3.23.0</version>
            </dependency>

            <!--3rd party dependencies -->
            <dependency>
                <groupId>org.jboss.logging</groupId>
                <artifactId>jboss-logging</artifactId>
                <version>${jboss.logging.version}</version>
            </dependency>
            <dependency>
                <groupId>org.jboss.logging</groupId>
                <artifactId>jboss-logging-annotations</artifactId>
                <version>${jboss.logging.annotation.version}</version>
            </dependency>
            <dependency>
                <groupId>org.javassist</groupId>
                <artifactId>javassist</artifactId>
                <version>${javassist.version}</version>
            </dependency>
            <dependency>
                <groupId>org.ow2.asm</groupId>
                <artifactId>asm</artifactId>
                <version>${asm.version}</version>
            </dependency>
            <dependency>
                <groupId>org.ow2.asm</groupId>
                <artifactId>asm-analysis</artifactId>
                <version>${asm.version}</version>
            </dependency>
            <dependency>
                <groupId>org.ow2.asm</groupId>
                <artifactId>asm-commons</artifactId>
                <version>${asm.version}</version>
            </dependency>
            <dependency>
                <groupId>org.ow2.asm</groupId>
                <artifactId>asm-tree</artifactId>
                <version>${asm.version}</version>
            </dependency>
            <dependency>
                <groupId>org.ow2.asm</groupId>
                <artifactId>asm-util</artifactId>
                <version>${asm.version}</version>
            </dependency>

            <dependency>
                <groupId>javax.xml.stream</groupId>
                <artifactId>stax-api</artifactId>
                <version>${stax-api.version}</version>
            </dependency>
            <!-- Jettison is a Java library for converting XML to JSON -->
            <dependency>
                <groupId>org.codehaus.jettison</groupId>
                <artifactId>jettison</artifactId>
                <version>${jettison.version}</version>
            </dependency>

            <!-- Jackson - "the Java JSON library" -->
            <dependency>
                <groupId>com.fasterxml</groupId>
                <artifactId>classmate</artifactId>
                <version>${fasterxml.classmate.version}</version>
            </dependency>
            <dependency>
                <groupId>com.fasterxml.jackson.core</groupId>
                <artifactId>jackson-core</artifactId>
                <version>${jackson.version}</version>
            </dependency>
            <dependency>
                <groupId>com.fasterxml.jackson.core</groupId>
                <artifactId>jackson-annotations</artifactId>
                <version>${jackson.version}</version>
            </dependency>
            <dependency>
                <groupId>com.fasterxml.jackson.core</groupId>
                <artifactId>jackson-databind</artifactId>
                <version>${jackson-databind.version}</version>
            </dependency>
            <dependency>
                <groupId>com.fasterxml.jackson.module</groupId>
                <artifactId>jackson-module-jakarta-xmlbind-annotations</artifactId>
                <version>${jackson.version}</version>
                <exclusions>
                    <exclusion>
                        <groupId>*</groupId>
                        <artifactId>*</artifactId>
                    </exclusion>
                </exclusions>
            </dependency>

            <dependency>
                <groupId>antlr</groupId>
                <artifactId>antlr</artifactId>
                <version>2.7.7</version>
            </dependency>
            <dependency>
                <groupId>org.jvnet.mimepull</groupId>
                <artifactId>mimepull</artifactId>
                <version>${mimepull.version}</version>
            </dependency>

            <dependency>
                <groupId>org.junit.jupiter</groupId>
                <artifactId>junit-jupiter-engine</artifactId>
                <version>${junit.version}</version>
                <scope>test</scope>
            </dependency>
            <dependency>
                <groupId>org.junit.jupiter</groupId>
                <artifactId>junit-jupiter-params</artifactId>
                <version>${junit.version}</version>
                <scope>test</scope>
            </dependency>
            <dependency>
                <groupId>org.hamcrest</groupId>
                <artifactId>hamcrest</artifactId>
                <version>2.2</version>
                <scope>test</scope>
            </dependency>
            <dependency>
                <groupId>org.easymock</groupId>
                <artifactId>easymock</artifactId>
                <version>${easymock.version}</version>
                <scope>test</scope>
            </dependency>
            <dependency>
                <groupId>org.jmockit</groupId>
                <artifactId>jmockit</artifactId>
                <version>${jmockit.version}</version>
                <scope>test</scope>
            </dependency>
            <dependency>
                <groupId>org.openjdk.jmh</groupId>
                <artifactId>jmh-core</artifactId>
                <version>${jmh.version}</version>
                <scope>test</scope>
            </dependency>
            <dependency>
                <groupId>org.openjdk.jmh</groupId>
                <artifactId>jmh-generator-annprocess</artifactId>
                <version>${jmh.version}</version>
                <scope>test</scope>
            </dependency>

            <dependency>
                <groupId>commons-io</groupId>
                <artifactId>commons-io</artifactId>
                <version>${commons-io.version}</version>
            </dependency>
            <dependency>
                <groupId>org.apache.commons</groupId>
                <artifactId>commons-lang3</artifactId>
                <version>3.13.0</version>
                <scope>test</scope>
            </dependency>
            <dependency>
                <groupId>org.glassfish.external</groupId>
                <artifactId>ant</artifactId>
                <version>${ant.external.version}</version>
            </dependency>
            <dependency>
                <groupId>org.apache.ant</groupId>
                <artifactId>ant-launcher</artifactId>
                <version>1.10.14</version>
            </dependency>
            <dependency>
                <groupId>com.github.mwiede</groupId>
                <artifactId>jsch</artifactId>
                <version>${jsch.version}</version>
            </dependency>
            <dependency>
                <groupId>org.bsc.maven</groupId>
                <artifactId>maven-processor-plugin</artifactId>
                <version>3.3.3</version>
            </dependency>
            <dependency>
                <groupId>org.glassfish.annotations</groupId>
                <artifactId>logging-annotation-processor</artifactId>
                <version>${logging-annotation-processor.version}</version>
            </dependency>
        </dependencies>
    </dependencyManagement>

    <build>
        <defaultGoal>install</defaultGoal>
        <sourceDirectory>src/main/java</sourceDirectory>
        <finalName>${project.artifactId}</finalName>
        <resources>
            <resource>
                <directory>src/main/resources</directory>
                <excludes>
                    <exclude>**/.ade_path/**</exclude>
                    <exclude>**/.gitkeep_empty_dir</exclude>
                </excludes>
            </resource>
        </resources>
        <pluginManagement>
            <plugins>
                <plugin>
                    <groupId>org.glassfish.hk2</groupId>
                    <artifactId>hk2-inhabitant-generator</artifactId>
                    <version>${hk2.plugin.version}</version>
                    <configuration>
                        <includeDate>false</includeDate>
                    </configuration>
                </plugin>
                <plugin>
                    <groupId>org.glassfish.hk2</groupId>
                    <artifactId>osgiversion-maven-plugin</artifactId>
                    <version>${hk2.plugin.version}</version>
                </plugin>
                <plugin>
                    <groupId>org.glassfish.hk2</groupId>
                    <artifactId>consolidatedbundle-maven-plugin</artifactId>
                    <version>${hk2.plugin.version}</version>
                </plugin>
                <plugin>
                    <artifactId>maven-antrun-plugin</artifactId>
                    <version>3.1.0</version>
                </plugin>
                <plugin>
                    <groupId>org.apache.felix</groupId>
                    <artifactId>maven-bundle-plugin</artifactId>
                    <version>5.1.9</version>
                </plugin>
                <plugin>
                    <artifactId>maven-compiler-plugin</artifactId>
                    <version>3.11.0</version>
                    <configuration>
                        <source>11</source>
                        <target>11</target>
                        <excludes>
                            <exclude>**/.ade_path/**</exclude>
                        </excludes>
                        <testExcludes>
                            <testExclude>**/.ade_path/**</testExclude>
                        </testExcludes>
                    </configuration>
                    <executions>
                        <execution>
                            <id>default-compile</id>
                            <phase>compile</phase>
                            <goals>
                                <goal>compile</goal>
                            </goals>
                            <configuration>
                                <proc>none</proc>
                            </configuration>
                        </execution>
                        <execution>
                            <id>process-annotations</id>
                            <phase>process-classes</phase>
                            <goals>
                                <goal>compile</goal>
                            </goals>
                            <configuration>
                                <proc>only</proc>
                            </configuration>
                        </execution>
                    </executions>
                </plugin>
                <plugin>
                    <artifactId>maven-dependency-plugin</artifactId>
                    <version>3.6.0</version>
                </plugin>
                <plugin>
                    <groupId>org.glassfish.build</groupId>
                    <artifactId>glassfishbuild-maven-plugin</artifactId>
                    <version>4.0.0-M1</version>
                    <!-- Adds support for glassfish-jar and it's customized lifecycle-->
                    <extensions>true</extensions>
                </plugin>
                <plugin>
                    <artifactId>maven-javadoc-plugin</artifactId>
                    <version>3.5.0</version>
                    <configuration>
                        <detectOfflineLinks>false</detectOfflineLinks>
                        <notimestamp>false</notimestamp>
                        <skip>${javadoc.skip}</skip>
                    </configuration>
                </plugin>
                <plugin>
                    <artifactId>maven-source-plugin</artifactId>
                    <version>3.3.0</version>
                </plugin>
                <plugin>
                    <artifactId>maven-clean-plugin</artifactId>
                    <version>3.3.1</version>
                </plugin>
                <plugin>
                    <artifactId>maven-surefire-plugin</artifactId>
                    <version>3.1.2</version>
                    <configuration>
                        <environmentVariables>
                            <LANG>en</LANG>
                        </environmentVariables>
                        <argLine>${surefire.argLine}</argLine>
                        <trimStackTrace>false</trimStackTrace>
                        <useSystemClassLoader>true</useSystemClassLoader>
                        <forkCount>1</forkCount>
                        <forkNode implementation="org.apache.maven.plugin.surefire.extensions.SurefireForkNodeFactory"/>
                        <excludes>
                            <exclude>**/*ITest.java</exclude>
                            <exclude>**/*IT.java</exclude>
                        </excludes>
                        <systemPropertyVariables>
                            <java.util.logging.manager>${test.logManager}</java.util.logging.manager>
                            <java.util.logging.config.useDefaults>true</java.util.logging.config.useDefaults>
                            <java.util.logging.config.defaultLevel>${test.logLevel}</java.util.logging.config.defaultLevel>
                        </systemPropertyVariables>
                    </configuration>
                </plugin>
                <plugin>
                    <artifactId>maven-failsafe-plugin</artifactId>
                    <version>3.1.2</version>
                    <configuration>
                        <environmentVariables>
                            <LANG>en</LANG>
                        </environmentVariables>
                        <argLine>${failsafe.argLine}</argLine>
                        <trimStackTrace>false</trimStackTrace>
                        <useSystemClassLoader>true</useSystemClassLoader>
                        <forkNode implementation="org.apache.maven.plugin.surefire.extensions.SurefireForkNodeFactory"/>
                        <includes>
                            <include>**/*ITest.java</include>
                            <include>**/*IT.java</include>
                        </includes>
                        <systemPropertyVariables>
                            <java.util.logging.manager>${test.logManager}</java.util.logging.manager>
                            <java.util.logging.config.useDefaults>true</java.util.logging.config.useDefaults>
                            <java.util.logging.config.defaultLevel>${test.logLevel}</java.util.logging.config.defaultLevel>
                        </systemPropertyVariables>
                    </configuration>
                    <executions>
                        <execution>
                            <id>integration-test</id>
                            <goals>
                                <goal>integration-test</goal>
                            </goals>
                        </execution>
                        <execution>
                            <id>verify</id>
                            <goals>
                                <goal>verify</goal>
                            </goals>
                        </execution>
                    </executions>
                </plugin>
                <plugin>
                    <artifactId>maven-surefire-report-plugin</artifactId>
                    <version>3.1.2</version>
                </plugin>
                <plugin>
                    <artifactId>maven-checkstyle-plugin</artifactId>
                    <version>3.2.1</version>
                    <configuration>
                        <configLocation>org/glassfish/qa/config/checkstyle/checkstyle.xml</configLocation>
                        <suppressionsLocation>org/glassfish/qa/config/checkstyle/checkstyle-suppressions.xml</suppressionsLocation>
                        <includeTestSourceDirectory>true</includeTestSourceDirectory>
                        <skip>${checkstyle.skip}</skip>
                        <logViolationsToConsole>true</logViolationsToConsole>
                        <excludes>**/generated-sources/**/*, **/module-info.java</excludes>
                        <!-- build-helper-plugin adds the root as a resource path, but checkstyle overrides the filter and
                            adds all property files in the tree -->
                        <resourceExcludes>
                            **/appserver/**/src/main/resources/**/*,
                            **/deployment/**/src/main/resources/**/*,
                            **/target/**/*,
                        </resourceExcludes>
                    </configuration>
                    <dependencies>
                        <dependency>
                            <groupId>org.glassfish.main</groupId>
                            <artifactId>glassfish-qa-config</artifactId>
                            <version>${project.version}</version>
                            <scope>runtime</scope>
                        </dependency>
                        <dependency>
                            <groupId>com.puppycrawl.tools</groupId>
                            <artifactId>checkstyle</artifactId>
                            <version>10.12.3</version>
                        </dependency>
                    </dependencies>
                    <executions>
                        <execution>
                            <id>${project.groupId}-${project.artifactId}-checkstyle</id>
                            <goals>
                                <goal>check</goal>
                            </goals>
                            <!-- why: tests first, quality requirements later -->
                            <phase>verify</phase>
                        </execution>
                    </executions>
                </plugin>
                <plugin>
                    <artifactId>maven-gpg-plugin</artifactId>
                    <version>3.0.1</version>
                </plugin>
                <plugin>
                    <groupId>com.googlecode.maven-download-plugin</groupId>
                    <artifactId>download-maven-plugin</artifactId>
                    <version>1.7.1</version>
                </plugin>
                <plugin>
                    <artifactId>maven-release-plugin</artifactId>
                    <version>3.0.1</version>
                </plugin>
                <plugin>
                    <artifactId>maven-resources-plugin</artifactId>
                    <version>3.3.1</version>
                </plugin>
                <plugin>
                    <artifactId>maven-site-plugin</artifactId>
                    <version>4.0.0-M9</version>
                </plugin>
                <plugin>
                    <groupId>org.codehaus.mojo</groupId>
                    <artifactId>exec-maven-plugin</artifactId>
                    <version>3.1.0</version>
                    <configuration>
                        <environmentVariables>
                            <AS_JAVA>${java.home}</AS_JAVA>
                            <JAVA_HOME>${java.home}</JAVA_HOME>
                        </environmentVariables>
                    </configuration>
                </plugin>
                <plugin>
                    <artifactId>maven-assembly-plugin</artifactId>
                    <version>3.6.0</version>
                </plugin>
                <plugin>
                    <artifactId>maven-deploy-plugin</artifactId>
                    <version>3.1.1</version>
                </plugin>
                <plugin>
                    <artifactId>maven-install-plugin</artifactId>
                    <version>3.1.1</version>
                </plugin>
                <plugin>
                    <artifactId>maven-jar-plugin</artifactId>
                    <version>3.3.0</version>
                </plugin>
                <plugin>
                    <groupId>org.codehaus.mojo</groupId>
                    <artifactId>build-helper-maven-plugin</artifactId>
                    <version>3.4.0</version>
                </plugin>
                <plugin>
                    <artifactId>maven-invoker-plugin</artifactId>
                    <version>3.5.0</version>
                </plugin>
                <plugin>
                    <groupId>org.glassfish.copyright</groupId>
                    <artifactId>glassfish-copyright-maven-plugin</artifactId>
                    <version>2.4</version>
                    <configuration>
                        <scm>git</scm>
                        <scmOnly>true</scmOnly>
                        <exclude>
                            <pattern>.gif</pattern>
                            <pattern>.jpg</pattern>
                            <pattern>.png</pattern>
                            <pattern>.exe</pattern>
                            <pattern>.ico</pattern>
                            <pattern>.jar</pattern>
                            <pattern>.zip</pattern>
                            <pattern>.war</pattern>
                            <pattern>.ear</pattern>
                            <pattern>.sql</pattern>
                            <pattern>.jks</pattern>
                            <pattern>.json</pattern>
                            <pattern>.class</pattern>
                            <pattern>.txt</pattern>
                            <pattern>.log</pattern>
                            <pattern>.bin</pattern>
                            <pattern>.bat</pattern>
                            <pattern>.1</pattern>
                            <pattern>.1m</pattern>
                            <pattern>.5asc</pattern>
                            <pattern>/TODO</pattern>
                            <pattern>/MANIFEST.MF</pattern>
                            <pattern>/manifest.mf</pattern>
                            <pattern>/META-INF/services/</pattern>
                            <pattern>/META-INF/hiddenservices/</pattern>
                            <pattern>/README</pattern>
                            <pattern>/yui/</pattern>
                            <pattern>/zlib-1.1.4/</pattern>
                            <pattern>deployment/dtds/</pattern>
                            <pattern>deployment/schemas/</pattern>
                            <pattern>admin/cli/src/main/resources/unsupported-legacy-command-names</pattern>
                            <pattern>admin/cli/src/main/resources/supported-legacy-command-names</pattern>
                            <pattern>/readme</pattern>
                            <pattern>cluster/cli/src/test/resources/fake_gf_install_dir/junk</pattern>
                        </exclude>
                        <ignoreYear>true</ignoreYear>
                    </configuration>
                </plugin>
                <plugin>
                    <groupId>io.github.git-commit-id</groupId>
                    <artifactId>git-commit-id-maven-plugin</artifactId>
                    <version>5.0.0</version>
                    <executions>
                        <execution>
                            <id>get-the-git-infos</id>
                            <goals>
                                <goal>revision</goal>
                            </goals>
                            <phase>initialize</phase>
                        </execution>
                    </executions>
                    <configuration>
                        <generateGitPropertiesFile>false</generateGitPropertiesFile>
                        <dateFormat>YYYY-MM-dd'T'HH:mm:ss'Z'</dateFormat>
                        <dateFormatTimeZone>UTC</dateFormatTimeZone>
                        <commitIdGenerationMode>full</commitIdGenerationMode>
                        <includeOnlyProperties>
                            <includeOnlyProperty>git.commit.id.full</includeOnlyProperty>
                        </includeOnlyProperties>
                    </configuration>
                </plugin>
                <plugin>
                    <groupId>org.glassfish.build</groupId>
                    <artifactId>command-security-maven-plugin</artifactId>
                    <version>1.0.17</version>
                    <configuration>
                        <isFailureFatal>${command.security.maven.plugin.isFailureFatal}</isFailureFatal>
                    </configuration>
                </plugin>
                <plugin>
                    <groupId>org.codehaus.mojo</groupId>
                    <artifactId>versions-maven-plugin</artifactId>
                    <version>2.15.0</version>
                    <executions>
                        <execution>
                            <id>default-cli</id>
                            <phase>validate</phase>
                            <goals>
                                <goal>display-dependency-updates</goal>
                            </goals>
                            <configuration>
                                <!--
                                   Exclude several versions that we never want to update to since they are OLDER than
                                   what we currently use.

                                   Note that we actually want to specify the version per artefact, but this is currently
                                   broken.
                                   See https://github.com/mojohaus/versions/issues/258#issuecomment-1438149133
                                -->
                                <ignoredVersions>3.2-b..,2.5.0-b..,5.0-jdk8-rc.,20030911,10.0-b..</ignoredVersions>
                            </configuration>
                        </execution>
                    </executions>
                </plugin>
            </plugins>
        </pluginManagement>
        <plugins>
            <plugin>
                <artifactId>maven-enforcer-plugin</artifactId>
                <executions>
                    <execution>
                        <id>enforce-maven</id>
                        <goals>
                            <goal>enforce</goal>
                        </goals>
                        <configuration>
                            <rules>
                                <requireMavenVersion>
                                    <version>3.9.0</version>
                                </requireMavenVersion>
                            </rules>
                        </configuration>
                    </execution>
                </executions>
            </plugin>

            <plugin>
                <groupId>org.codehaus.mojo</groupId>
                <artifactId>build-helper-maven-plugin</artifactId>
                <executions>
                    <execution>
                        <id>add-resource</id>
                        <phase>generate-resources</phase>
                        <goals>
                            <goal>add-resource</goal>
                        </goals>
                        <configuration>
                            <resources>
                                <resource>
                                    <directory>src/main/manpages</directory>
                                </resource>
                            </resources>
                        </configuration>
                    </execution>
                    <execution>
                        <id>add-legal-resource</id>
                        <phase>generate-resources</phase>
                        <goals>
                            <goal>add-resource</goal>
                        </goals>
                        <configuration>
                            <resources>
                                <resource>
                                    <directory>${legal.doc.source}</directory>
                                    <targetPath>META-INF</targetPath>
                                </resource>
                            </resources>
                        </configuration>
                    </execution>
                </executions>
            </plugin>

            <plugin>
                <groupId>org.glassfish.build</groupId>
                <artifactId>glassfishbuild-maven-plugin</artifactId>
            </plugin>

            <plugin>
                <artifactId>maven-assembly-plugin</artifactId>
                <inherited>false</inherited>
                <executions>
                    <execution>
                        <id>common-resources</id>
                        <phase>generate-resources</phase>
                        <goals>
                            <goal>single</goal>
                        </goals>
                        <configuration>
                            <descriptors>
                                <descriptor>src/main/assembly/resources.xml</descriptor>
                            </descriptors>
                        </configuration>
                    </execution>
                </executions>
            </plugin>

            <!-- Add the license and the notice file to every module -->
            <plugin>
                <artifactId>maven-dependency-plugin</artifactId>
                <executions>
                    <execution>
                        <id>unpack-resource</id>
                        <phase>generate-resources</phase>
                        <goals>
                            <goal>unpack</goal>
                        </goals>
                        <configuration>
                            <artifactItems>
                                <artifactItem>
                                    <groupId>org.glassfish.main</groupId>
                                    <artifactId>nucleus-parent</artifactId>
                                    <version>${project.version}</version>
                                    <classifier>resources</classifier>
                                    <type>zip</type>
                                    <outputDirectory>${project.build.commonResourcesDirectory}</outputDirectory>
                                </artifactItem>
                            </artifactItems>
                        </configuration>
                    </execution>
                </executions>
            </plugin>

            <plugin>
                <groupId>org.glassfish.hk2</groupId>
                <artifactId>hk2-inhabitant-generator</artifactId>
                <configuration>
                    <supportedProjectTypes>jar,ejb,war,glassfish-jar</supportedProjectTypes>
                </configuration>
            </plugin>

            <plugin>
                <artifactId>maven-surefire-plugin</artifactId>
                <configuration>
                    <useSystemClassLoader>true</useSystemClassLoader>
                    <forkCount>1</forkCount>
                </configuration>
            </plugin>
            <plugin>
                <artifactId>maven-failsafe-plugin</artifactId>
            </plugin>

            <plugin>
                <groupId>org.apache.felix</groupId>
                <artifactId>maven-bundle-plugin</artifactId>
                <configuration>
                    <excludeDependencies>tools-jar</excludeDependencies>
                    <niceManifest>true</niceManifest>
                    <supportedProjectTypes>
                        <supportedProjectType>glassfish-jar</supportedProjectType>
                        <supportedProjectType>jar</supportedProjectType>
                    </supportedProjectTypes>
                    <instructions>
                        <_include>-osgi.bundle</_include>
                        <_noimportjava>true</_noimportjava>
                        <_runee>JavaSE-11</_runee>
                    </instructions>
                </configuration>
            </plugin>

            <plugin>
                <artifactId>maven-antrun-plugin</artifactId>
                <executions>
                    <execution>
                        <id>default-manifest</id>
                        <phase>test</phase>
                        <goals>
                            <goal>run</goal>
                        </goals>
                        <configuration>
                            <target>
                                <echo level="info">Generating manifest for ${project.build.outputDirectory}/META-INF for
                                    ${project.artifactId}</echo>
                                <echo file="${basedir}/target/MANIFEST.MF">Manifest-Version: 1.0</echo>
                                <copy toDir="${project.build.outputDirectory}/META-INF" overwrite="false">
                                    <fileset dir="${basedir}/target" includes="MANIFEST.MF">
                                        <present targetdir="${project.build.outputDirectory}/META-INF"
                                            present="srconly" />
                                    </fileset>
                                </copy>
                            </target>
                        </configuration>
                    </execution>
                </executions>
            </plugin>

            <plugin>
                <artifactId>maven-jar-plugin</artifactId>
                <configuration>
                    <archive>
                        <manifest>
                            <addClasspath>true</addClasspath>
                            <classpathLayoutType>custom</classpathLayoutType>
                            <customClasspathLayout>${artifact.artifactId}.${artifact.extension}</customClasspathLayout>
                        </manifest>
                        <manifestFile>${project.build.outputDirectory}/META-INF/MANIFEST.MF</manifestFile>
                    </archive>
                    <excludes>
                        <exclude>**/.ade_path/**</exclude>
                    </excludes>
                </configuration>
            </plugin>

            <plugin>
                <artifactId>maven-source-plugin</artifactId>
                <configuration>
                    <includePom>true</includePom>
                    <excludes>
                        <exclude>**/.ade_path/**</exclude>
                    </excludes>
                </configuration>
            </plugin>

            <plugin>
                <groupId>org.glassfish.hk2</groupId>
                <artifactId>osgiversion-maven-plugin</artifactId>
                <!-- Since we don't want qualifier like b05 or SNAPSHOT to appear in package version attribute, we use the
                    following goal to populate a project property with an OSGi version which is equivalent to maven version without qualifier
                    and then use that property in osgi.bundle while exporting. -->
                <configuration>
                    <dropVersionComponent>qualifier</dropVersionComponent>
                    <versionPropertyName>project.osgi.version</versionPropertyName>
                </configuration>
                <executions>
                    <execution>
                        <id>generate-osgi-version-property</id>
                        <phase>validate</phase>
                        <goals>
                            <goal>compute-osgi-version</goal>
                        </goals>
                    </execution>
                </executions>
            </plugin>

            <plugin>
                <artifactId>maven-deploy-plugin</artifactId>
                <configuration>
                    <retryFailedDeploymentCount>10</retryFailedDeploymentCount>
                    <skip>${deploy.skip}</skip>
                </configuration>
            </plugin>

            <plugin>
                <artifactId>maven-checkstyle-plugin</artifactId>
                <inherited>true</inherited>
            </plugin>
            <plugin>
                <groupId>org.codehaus.mojo</groupId>
                <artifactId>findbugs-maven-plugin</artifactId>
                <version>${findbugs.version}</version>
                <configuration>
                    <skip>${findbugs.skip}</skip>
                    <threshold>${findbugs.threshold}</threshold>
                    <findbugsXmlWithMessages>true</findbugsXmlWithMessages>
                    <excludeFilterFile>
                        ${findbugs.common},${findbugs.exclude}
                    </excludeFilterFile>
                    <jvmArgs>-Dfindbugs.glassfish.logging.validLoggerPrefixes=${findbugs.glassfish.logging.validLoggerPrefixes}</jvmArgs>
                    <plugins>
                        <plugin>
                            <groupId>org.glassfish.findbugs</groupId>
                            <artifactId>findbugs-logging-detectors</artifactId>
                            <version>1.6</version>
                        </plugin>
                    </plugins>
                </configuration>
                <dependencies>
                    <dependency>
                        <groupId>org.glassfish.findbugs</groupId>
                        <artifactId>findbugs</artifactId>
                        <version>1.7</version>
                    </dependency>
                </dependencies>
            </plugin>
            <plugin>
                <artifactId>maven-site-plugin</artifactId>
            </plugin>
            <plugin>
                <groupId>org.glassfish.build</groupId>
                <artifactId>command-security-maven-plugin</artifactId>
            </plugin>
        </plugins>
    </build>

    <reporting>
        <plugins>
            <plugin>
                <groupId>org.codehaus.mojo</groupId>
                <artifactId>findbugs-maven-plugin</artifactId>
                <version>${findbugs.version}</version>
                <configuration>
                    <skip>${findbugs.skip}</skip>
                    <threshold>${findbugs.threshold}</threshold>
                    <excludeFilterFile>
                        exclude-common.xml,${findbugs.exclude}
                    </excludeFilterFile>
                </configuration>
            </plugin>
        </plugins>
    </reporting>

    <profiles>
        <profile>
            <id>default</id>
            <activation>
                <file>
                    <exists>${java.home}/../lib/tools.jar</exists>
                </file>
            </activation>
            <dependencies>
                <dependency>
                    <groupId>com.sun</groupId>
                    <artifactId>tools-jar</artifactId>
                    <version>1</version>
                    <scope>system</scope>
                    <systemPath>${java.home}/../lib/tools.jar</systemPath>
                </dependency>
            </dependencies>
        </profile>
        <profile>
            <id>mac</id>
            <activation>
                <file>
                    <exists>${java.home}/../Classes/classes.jar</exists>
                </file>
            </activation>
            <dependencies>
                <dependency>
                    <groupId>com.sun</groupId>
                    <artifactId>tools-jar</artifactId>
                    <version>1</version>
                    <scope>system</scope>
                    <systemPath>${java.home}/../Classes/classes.jar</systemPath>
                </dependency>
            </dependencies>
        </profile>
        <profile>
            <id>release-phase2</id>
            <build>
                <plugins>
                    <plugin>
                        <artifactId>maven-source-plugin</artifactId>
                        <executions>
                            <execution>
                                <id>attach-sources</id>
                                <goals>
                                    <goal>jar-no-fork</goal>
                                </goals>
                            </execution>
                        </executions>
                    </plugin>
                    <plugin>
                        <artifactId>maven-javadoc-plugin</artifactId>
                        <executions>
                            <execution>
                                <id>attach-javadocs</id>
                                <goals>
                                    <goal>jar</goal>
                                </goals>
                            </execution>
                        </executions>
                    </plugin>
                    <plugin>
                        <artifactId>maven-gpg-plugin</artifactId>
                        <executions>
                            <execution>
                                <id>sign-artifacts</id>
                                <phase>verify</phase>
                                <goals>
                                    <goal>sign</goal>
                                </goals>
                            </execution>
                        </executions>
                    </plugin>
                </plugins>
            </build>
        </profile>
        <profile>
            <id>fast</id>
            <properties>
                <checkstyle.skip>true</checkstyle.skip>
                <maven.javadoc.skip>true</maven.javadoc.skip>
                <skipITs>true</skipITs>
            </properties>
        </profile>
        <profile>
            <id>fastest</id>
            <properties>
                <checkstyle.skip>true</checkstyle.skip>
                <maven.javadoc.skip>true</maven.javadoc.skip>
                <maven.test.skip>true</maven.test.skip>
            </properties>
        </profile>
        <profile>
            <id>source</id>
            <build>
                <plugins>
                    <plugin>
                        <artifactId>maven-source-plugin</artifactId>
                        <executions>
                            <execution>
                                <id>attach-sources</id>
                                <goals>
                                    <goal>jar-no-fork</goal>
                                </goals>
                            </execution>
                        </executions>
                    </plugin>
                </plugins>
            </build>
        </profile>
        <profile>
            <id>findbugs</id>
            <activation>
                <activeByDefault>false</activeByDefault>
            </activation>
            <properties>
                <maven.test.skip>true</maven.test.skip>
            </properties>
            <build>
                <plugins>
                    <plugin>
                        <groupId>org.codehaus.mojo</groupId>
                        <artifactId>findbugs-maven-plugin</artifactId>
                        <executions>
                            <execution>
                                <id>run-findbugs</id>
                                <phase>compile</phase>
                                <goals>
                                    <goal>findbugs</goal>
                                </goals>
                            </execution>
                        </executions>
                    </plugin>
                </plugins>
            </build>
        </profile>
        <profile>
            <id>jacoco</id>
            <properties>
                <jacoco.report.outputDirectory>${project.build.directory}/jacoco</jacoco.report.outputDirectory>
                <jacoco.version>0.8.10</jacoco.version>
                <maven.test.failure.ignore>true</maven.test.failure.ignore>
                <surefire.argLine>${maven.test.jvmoptions} @{argLine}</surefire.argLine>
            </properties>
            <build>
                <pluginManagement>
                    <plugins>
                        <plugin>
                            <groupId>org.jacoco</groupId>
                            <artifactId>jacoco-maven-plugin</artifactId>
                            <version>${jacoco.version}</version>
                            <configuration>
                                <outputDirectory>${project.build.directory}</outputDirectory>
                                <includes>
                                    <include>org/glassfish/**</include>
                                    <include>com/sun/enterprise/**</include>
                                </includes>
                                <formats>
                                    <!-- Eclipse uses exec files, SonarQube uses xml reports -->
                                    <format>XML</format>
                                </formats>
                            </configuration>
                        </plugin>
                    </plugins>
                </pluginManagement>
                <plugins>
                    <plugin>
                        <!-- Generates @argLine for surefire and failsafe plugins -->
                        <groupId>org.jacoco</groupId>
                        <artifactId>jacoco-maven-plugin</artifactId>
                        <executions>
                            <execution>
                                <id>agent-for-unit-tests</id>
                                <goals>
                                    <goal>prepare-agent</goal>
                                </goals>
                            </execution>
                            <execution>
                                <id>agent-for-integration-tests</id>
                                <goals>
                                    <goal>prepare-agent-integration</goal>
                                </goals>
                            </execution>
                            <execution>
                                <id>report</id>
                                <phase>verify</phase>
                                <goals>
                                    <goal>report</goal>
                                </goals>
                            </execution>
                            <execution>
                                <id>report-integration</id>
                                <phase>verify</phase>
                                <goals>
                                    <goal>report-integration</goal>
                                </goals>
                            </execution>
                        </executions>
                    </plugin>
                </plugins>
            </build>
        </profile>

        <profile>
            <id>windows</id>
            <activation>
                <os>
                    <family>windows</family>
                </os>
            </activation>
            <properties>
                <file.executable.suffix>.bat</file.executable.suffix>
            </properties>
        </profile>
    </profiles>
</project><|MERGE_RESOLUTION|>--- conflicted
+++ resolved
@@ -92,14 +92,9 @@
 
         <!-- Jakarta Inject -->
         <jakarta.inject-api.version>2.0.1.MR</jakarta.inject-api.version>
-<<<<<<< HEAD
-        <hk2.version>3.0.4</hk2.version>
-        <hk2.plugin.version>3.0.5-SNAPSHOT</hk2.plugin.version>
-        <hk2.config-generator.version>2.5.0-b53</hk2.config-generator.version>
-=======
+
         <hk2.version>3.0.5</hk2.version>
         <hk2.plugin.version>3.0.5</hk2.plugin.version>
->>>>>>> 70d1729c
 
         <!-- Jakarta XML Binding -->
         <jakarta.xml.bind-api.version>4.0.1</jakarta.xml.bind-api.version>
