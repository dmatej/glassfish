/*
 * Copyright (c) 2022, 2025 Contributors to the Eclipse Foundation
 *
 * This program and the accompanying materials are made available under the
 * terms of the Eclipse Public License v. 2.0, which is available at
 * http://www.eclipse.org/legal/epl-2.0.
 *
 * This Source Code may also be made available under the following Secondary
 * Licenses when the conditions for such availability set forth in the
 * Eclipse Public License v. 2.0 are satisfied: GNU General Public License,
 * version 2 with the GNU Classpath Exception, which is available at
 * https://www.gnu.org/software/classpath/license.html.
 *
 * SPDX-License-Identifier: EPL-2.0 OR GPL-2.0 WITH Classpath-exception-2.0
 */

package org.glassfish.main.jul.handler;

import java.util.List;
import java.util.Locale;
import java.util.logging.Level;
import java.util.logging.LogRecord;
import java.util.logging.Logger;

import org.glassfish.main.jul.JULHelperFactory;
import org.glassfish.main.jul.record.GlassFishLogRecord;
import org.junit.jupiter.api.AfterEach;
import org.junit.jupiter.api.BeforeEach;
import org.junit.jupiter.api.Test;

import static java.nio.charset.StandardCharsets.UTF_8;
import static java.util.logging.Level.FINE;
import static org.hamcrest.MatcherAssert.assertThat;
import static org.hamcrest.Matchers.containsInAnyOrder;
import static org.hamcrest.Matchers.greaterThan;
import static org.hamcrest.Matchers.hasSize;
import static org.junit.jupiter.api.Assertions.assertAll;
import static org.junit.jupiter.api.Assertions.assertEquals;
import static org.junit.jupiter.api.Assertions.assertNotNull;
import static org.junit.jupiter.api.Assertions.assertNull;
import static org.junit.jupiter.api.Assertions.assertSame;

/**
 * @author David Matejcek
 */
public class LoggingPrintStreamTest {

    private LogCollectorHandler handler;
    private LoggingPrintStream stream;
    private Logger logger;


    @BeforeEach
    public void init() {
        logger = JULHelperFactory.getHelper().getJULLogger(getClass());
        logger.setLevel(Level.ALL);
        handler = new LogCollectorHandler(logger);
        stream = LoggingPrintStream.create(logger, FINE, 100, UTF_8);
    }


    @AfterEach
    public void close() {
        if (handler != null) {
            handler.close();
        }
        if (stream != null) {
            stream.close();
        }
    }


    /**
     * The stream manages Throwable.printStacktrace calls in a way depending
     * on the internal implementation in exceptions. The method (if not overriden)
     * first calls throwable.toString and then prints the stacktrace line by line.
     * That would cause creation of a log record for each line.
     * <p>
     * Test verifies that the stream is capable avoiding it so there will be just
     * a single log record created.
     */
    @Test
    public void testPrintStacktrace() throws Exception {
        final RuntimeException exception = new RuntimeException();
        exception.printStackTrace(stream);
        Thread.sleep(20L);
        final GlassFishLogRecord record = handler.pop();
        assertNotNull(record);
        assertNull(handler.pop());
        assertAll(
            () -> assertNotNull(record.getInstant()),
            () -> assertEquals(FINE, record.getLevel()),
            () -> assertEquals(logger.getName(), record.getLoggerName()),
            () -> assertNull(record.getResourceBundle()),
            () -> assertNull(record.getResourceBundleName()),
            () -> assertEquals("", record.getMessage()),
            () -> assertNull(record.getMessageKey()),
            () -> assertNull(record.getParameters()),
<<<<<<< HEAD
=======
            () -> assertThat(record.getThreadID(), greaterThan(0)),
>>>>>>> a9f8d700
            () -> assertEquals(Thread.currentThread().getName(), record.getThreadName()),
            () -> assertSame(exception, record.getThrown()),
            () -> assertEquals("testPrintStacktrace", record.getSourceMethodName())
        );
    }


    @Test
    public void testPrintException() throws Exception {
        Throwable throwable = new RuntimeException("Crash!");
        // this will create the record and remember the stacktrace
        stream.println(throwable);
        // this duplicates printing the stacktrace - will be ignored.
        stream.println(throwable.getStackTrace()[0].toString());
        // this is not related to the throwable -> remembered stacktrace will be forgotten
        // as it is not expected that printing would continue.
        // Locking in Throwable.printStacktrace guarantees that those calls will
        // not be interrupted, but we do that on our own here and as we own all locks,
        // this is possible.
        stream.println("This should pass.");
        // as the stacktrace was forgotten we can simply print it.
        // This will create the third log record.
        stream.println(throwable.getStackTrace()[1].toString());
        Thread.sleep(50L);
        List<GlassFishLogRecord> records = handler.getAll();
        assertThat(records.toString(), records, hasSize(3));
    }


    /**
     * This test verifies that every call of stream's writing methods mean creation of another log
     * record. That can result in quite unuseful result so you should prevent it in your
     * applications.
     * As the stream can be used by multiple threads in parallel, it probably
     * would not be better if we would wait for the newline character.
     * @throws Exception
     */
    @Test
    public void testStreamMethods() throws Exception {
        stream.append('x');
        stream.append("-y");
        stream.append("B-z12345", 1, 3);
        stream.print(false);
        stream.print('c');
        stream.print("hmm".toCharArray());
        stream.print(0.55f);
        stream.print(1.553d);
        stream.print(50);
        stream.print(6L);
        stream.print(Level.FINE);
        stream.print("why?");
        stream.println(true);
        stream.println('d');
        stream.println("okay".toCharArray());
        stream.println(8.3f);
        stream.println(99.99d);
        stream.println(67);
        stream.println(89L);
        stream.println(Level.OFF);
        stream.println("It's fine.");
        stream.write("F".getBytes(UTF_8));
        stream.write(0);

        // This should not produce any record.
        stream.println();
        assertSame(stream, stream.printf("This: %s", "XXX"));
        // locale != charset. Affects decimal number separator.
        assertSame(stream, stream.printf(Locale.GERMAN, "こんにちは %S, debt: %f", "David", 0.0d));
        assertSame(stream, stream.format("That %s", Level.ALL));
        assertSame(stream, stream.format(Locale.GERMAN, "Number: %f.", 8.7f));

        // The internal buffer is managed by a thread, so we need to be sure it processed all records.
        stream.close();
        List<String> list = handler.getAll(LogRecord::getMessage);
        assertAll(
            () -> assertThat(list,
                containsInAnyOrder("x", "-y", "-z", "false", "c", "hmm", "0.55", "1.553", "50", "6", "FINE", "why?",
                    "true", "d", "okay", "8.3", "99.99", "67", "89", "OFF", "It's fine.", "F", "This: XXX",
                    "こんにちは DAVID, debt: 0,000000", "That ALL", "Number: 8,700000.")),
            () -> assertThat(list, hasSize(26))
        );
    }

}<|MERGE_RESOLUTION|>--- conflicted
+++ resolved
@@ -96,10 +96,7 @@
             () -> assertEquals("", record.getMessage()),
             () -> assertNull(record.getMessageKey()),
             () -> assertNull(record.getParameters()),
-<<<<<<< HEAD
-=======
             () -> assertThat(record.getThreadID(), greaterThan(0)),
->>>>>>> a9f8d700
             () -> assertEquals(Thread.currentThread().getName(), record.getThreadName()),
             () -> assertSame(exception, record.getThrown()),
             () -> assertEquals("testPrintStacktrace", record.getSourceMethodName())
