/*
 * Copyright (c) 2024 Contributors to the Eclipse Foundation.
 * Copyright (c) 1997, 2021 Oracle and/or its affiliates. All rights reserved.
 *
 * This program and the accompanying materials are made available under the
 * terms of the Eclipse Public License v. 2.0, which is available at
 * http://www.eclipse.org/legal/epl-2.0.
 *
 * This Source Code may also be made available under the following Secondary
 * Licenses when the conditions for such availability set forth in the
 * Eclipse Public License v. 2.0 are satisfied: GNU General Public License,
 * version 2 with the GNU Classpath Exception, which is available at
 * https://www.gnu.org/software/classpath/license.html.
 *
 * SPDX-License-Identifier: EPL-2.0 OR GPL-2.0 WITH Classpath-exception-2.0
 */

package com.sun.enterprise.server.pluggable;

import com.sun.enterprise.security.ssl.manager.UnifiedX509KeyManager;
import com.sun.enterprise.security.ssl.manager.UnifiedX509TrustManager;

import jakarta.annotation.PostConstruct;
import jakarta.inject.Inject;
import jakarta.inject.Singleton;

import java.io.BufferedInputStream;
import java.io.FileInputStream;
import java.io.IOException;
import java.security.AccessControlException;
import java.security.AccessController;
import java.security.Key;
import java.security.KeyStore;
import java.security.KeyStoreException;
import java.security.NoSuchAlgorithmException;
import java.security.Permission;
import java.security.PrivateKey;
import java.security.Provider;
import java.security.UnrecoverableKeyException;
import java.security.cert.Certificate;
import java.security.cert.CertificateException;
import java.security.cert.X509Certificate;
import java.util.ArrayList;
import java.util.Arrays;
import java.util.Date;
import java.util.Enumeration;
import java.util.List;
import java.util.PropertyPermission;
import java.util.logging.Level;
import java.util.logging.Logger;

import javax.net.ssl.KeyManager;
import javax.net.ssl.KeyManagerFactory;
import javax.net.ssl.TrustManager;
import javax.net.ssl.TrustManagerFactory;
import javax.net.ssl.X509KeyManager;
import javax.net.ssl.X509TrustManager;

import org.glassfish.api.admin.ProcessEnvironment;
import org.glassfish.api.admin.ProcessEnvironment.ProcessType;
import org.glassfish.logging.annotation.LogMessageInfo;
import org.glassfish.logging.annotation.LogMessagesResourceBundle;
import org.glassfish.logging.annotation.LoggerInfo;
import org.glassfish.security.common.MasterPassword;
import org.jvnet.hk2.annotations.Service;


/**
 * SecuritySupport is part of PluggableFeature that provides access to internal services managed by application server.
 *
 * @author Shing Wai Chan
 */
@Service
@Singleton
public class SecuritySupport {

    public static final String KEY_STORE_PROP = "javax.net.ssl.keyStore";
    public static final String KEYSTORE_PASS_PROP = "javax.net.ssl.keyStorePassword";
    public static final String KEYSTORE_TYPE_PROP = "javax.net.ssl.keyStoreType";

    public static final String TRUST_STORE_PROP = "javax.net.ssl.trustStore";
    public static final String TRUSTSTORE_PASS_PROP = "javax.net.ssl.trustStorePassword";
    public static final String TRUSTSTORE_TYPE_PROP = "javax.net.ssl.trustStoreType";


    @LogMessagesResourceBundle
    private static final String SHARED_LOGMESSAGE_RESOURCE = "com.sun.enterprise.server.pluggable.LogMessages";

    @LoggerInfo(subsystem = "SECURITY - SSL", description = "Security - SSL", publish = true)
    private static final String SEC_SSL_LOGGER = "jakarta.enterprise.system.security.ssl";

    @LogMessageInfo(
        message = "The SSL certificate with alias {0} has expired: {1}",
        level = "SEVERE",
        cause = "Certificate expired.",
        action = "Check the expiration date of the certicate.")
    private static final String SSL_CERT_EXPIRED = "NCLS-SECURITY-05054";

    private static final Logger LOG = Logger.getLogger(SEC_SSL_LOGGER, SHARED_LOGMESSAGE_RESOURCE);

    private static final String DEFAULT_KEYSTORE_PASS = "changeit";
    private static final String DEFAULT_TRUSTSTORE_PASS = "changeit";

    private final List<KeyStore> keyStores = new ArrayList<>();
    private final List<KeyStore> trustStores = new ArrayList<>();
    private final List<char[]> keyStorePasswords = new ArrayList<>();
    private final List<String> tokenNames = new ArrayList<>();

    private final Date initDate = new Date();

    @Inject
    private ProcessEnvironment processEnvironment;

    @Inject
    private MasterPassword masterPassword;


    @PostConstruct
    private void init() {
        String keyStoreFileName = System.getProperty(KEY_STORE_PROP);
        String trustStoreFileName = System.getProperty(TRUST_STORE_PROP);
        char[] keyStorePass = masterPassword.getMasterPassword();
        char[] trustStorePass = keyStorePass;

        boolean isAcc = processEnvironment.getProcessType().equals(ProcessType.ACC);

        // If we don't have a keystore password yet check the properties.
        // Always do so for the app client case whether the passwords have been
        // found from master password helper or not.
        if (keyStorePass == null || isAcc) {
            final String keyStorePassOverride = System.getProperty(KEYSTORE_PASS_PROP, DEFAULT_KEYSTORE_PASS);
            if (keyStorePassOverride != null) {
                keyStorePass = keyStorePassOverride.toCharArray();
            }

            final String trustStorePassOverride = System.getProperty(TRUSTSTORE_PASS_PROP, DEFAULT_TRUSTSTORE_PASS);
            if (trustStorePassOverride != null) {
                trustStorePass = trustStorePassOverride.toCharArray();
            }
        }

<<<<<<< HEAD
        return defaultInstance;
=======
        loadStores(
            null, null,
            keyStoreFileName, keyStorePass,
            System.getProperty(KEYSTORE_TYPE_PROP, KeyStore.getDefaultType()),
            trustStoreFileName, trustStorePass,
            System.getProperty(TRUSTSTORE_TYPE_PROP, KeyStore.getDefaultType()));
        Arrays.fill(keyStorePass, ' ');
        Arrays.fill(trustStorePass, ' ');
>>>>>>> b6a2ca90
    }

    /**
     * @return an array of keystores containing keys and certificates.
     */
    public KeyStore[] getKeyStores() {
        return keyStores.toArray(new KeyStore[keyStores.size()]);
    }

    /**
     * @return an array of truststores containing certificates.
     */
    public KeyStore[] getTrustStores() {
        return trustStores.toArray(new KeyStore[trustStores.size()]);
    }

    /**
     * @param token
     * @return a keystore. If token is null, return the the first keystore.
     */
    public KeyStore getKeyStore(String token) {
        int idx = getTokenIndex(token);
        if (idx < 0) {
            return null;
        }
        return keyStores.get(idx);
    }

    /**
     * @param token
     * @return a truststore. If token is null, return the first truststore.
     */
    public KeyStore getTrustStore(String token) {
        int idx = getTokenIndex(token);
        if (idx < 0) {
            return null;
        }
        return trustStores.get(idx);
    }

    /**
     * @param type
     * @param index
     * @return load a null keystore of given type.
     * @throws KeyStoreException
     * @throws IOException
     * @throws NoSuchAlgorithmException
     * @throws CertificateException
     */
<<<<<<< HEAD
    abstract public KeyStore loadNullStore(String type, int index)
            throws KeyStoreException, IOException, NoSuchAlgorithmException, CertificateException;
=======
    public KeyStore loadNullStore(String type, int index)
        throws KeyStoreException, IOException, NoSuchAlgorithmException, CertificateException {
        KeyStore keyStore = KeyStore.getInstance(type);
        keyStore.load(null, keyStorePasswords.get(index));
        return keyStore;
    }
>>>>>>> b6a2ca90

    /**
     * @param masterPass
     * @return result whether the given master password is correct.
     */
    public boolean verifyMasterPassword(final char[] masterPass) {
        return Arrays.equals(masterPass, keyStorePasswords.get(0));
    }

    /**
     * @param algorithm
     * @return KeyManagers for the specified algorithm.
     * @throws IOException
     * @throws KeyStoreException
     * @throws NoSuchAlgorithmException
     * @throws UnrecoverableKeyException
     */
<<<<<<< HEAD
    abstract public KeyManager[] getKeyManagers(String algorithm)
            throws IOException, KeyStoreException, NoSuchAlgorithmException, UnrecoverableKeyException;
=======
    public KeyManager[] getKeyManagers(String algorithm)
        throws IOException, KeyStoreException, NoSuchAlgorithmException, UnrecoverableKeyException {
        KeyStore[] kstores = getKeyStores();
        ArrayList<KeyManager> keyManagers = new ArrayList<>();
        for (int i = 0; i < kstores.length; i++) {
            checkCertificateDates(kstores[i], initDate);
            KeyManagerFactory kmf = KeyManagerFactory
                .getInstance((algorithm != null) ? algorithm : KeyManagerFactory.getDefaultAlgorithm());
            kmf.init(kstores[i], keyStorePasswords.get(i));
            KeyManager[] kmgrs = kmf.getKeyManagers();
            if (kmgrs != null) {
                keyManagers.addAll(Arrays.asList(kmgrs));
            }
        }

        KeyManager keyManager = new UnifiedX509KeyManager(keyManagers.toArray(new X509KeyManager[keyManagers.size()]),
            getTokenNames());
        return new KeyManager[] {keyManager};
    }
>>>>>>> b6a2ca90

    /**
     * @param algorithm
     * @return TrustManagers for the specified algorithm.
     * @throws IOException
     * @throws KeyStoreException
     * @throws NoSuchAlgorithmException
     */
    public TrustManager[] getTrustManagers(String algorithm) throws IOException, KeyStoreException, NoSuchAlgorithmException {
        KeyStore[] tstores = getTrustStores();
        ArrayList<TrustManager> trustManagers = new ArrayList<>();
        for (KeyStore tstore : tstores) {
            checkCertificateDates(tstore, initDate);
            TrustManagerFactory tmf = TrustManagerFactory
                .getInstance((algorithm != null) ? algorithm : TrustManagerFactory.getDefaultAlgorithm());
            tmf.init(tstore);
            TrustManager[] tmgrs = tmf.getTrustManagers();
            if (tmgrs != null) {
                trustManagers.addAll(Arrays.asList(tmgrs));
            }
        }
        TrustManager trustManager;
        if (trustManagers.size() == 1) {
            trustManager = trustManagers.get(0);
        } else {
            trustManager = new UnifiedX509TrustManager(trustManagers.toArray(new X509TrustManager[trustManagers.size()]));
        }

        return new TrustManager[] { trustManager };
    }

    /**
     * Gets the PrivateKey for specified alias from the corresponding keystore indicated by the index.
     *
     * @param alias Alias for which the PrivateKey is desired.
     * @param keystoreIndex Index of the keystore.
     * @return {@link PrivateKey} or null
     * @throws KeyStoreException
     * @throws NoSuchAlgorithmException
     * @throws UnrecoverableKeyException
     */
<<<<<<< HEAD
    abstract public PrivateKey getPrivateKeyForAlias(String alias, int keystoreIndex)
            throws KeyStoreException, NoSuchAlgorithmException, UnrecoverableKeyException;
=======
    public PrivateKey getPrivateKeyForAlias(String alias, int keystoreIndex) throws KeyStoreException, NoSuchAlgorithmException, UnrecoverableKeyException {
        if (processEnvironment.getProcessType().isStandaloneServer()) {
            checkPermission(KEYSTORE_PASS_PROP);
        }

        Key key = keyStores.get(keystoreIndex).getKey(alias, keyStorePasswords.get(keystoreIndex));
        if (key instanceof PrivateKey) {
            return (PrivateKey) key;
        }

        return null;
    }
>>>>>>> b6a2ca90

    /**
     * @return an array of token names in order corresponding to array of keystores.
     */
    public String[] getTokenNames() {
        return tokenNames.toArray(new String[tokenNames.size()]);
    }

    /**
     * Check permission for the given key.
     *
<<<<<<< HEAD
     * @param config the ConfigContextx
     * @param fileRealmName
     * @exception if fail to synchronize, a known exception is
     * com.sun.enterprise.ee.synchronization.SynchronizationException
     */
    /** TODO:V3:Cluster ConfigContext is no longer present so find out what this needs to be */
    abstract public void synchronizeKeyFile(Object configContext, String fileRealmName) throws Exception;

=======
     * @param key
     */
    private void checkPermission(String key) {
        try {
            // Checking a random permission to check if it is server.
            Permission perm = new RuntimePermission("SSLPassword");
            AccessController.checkPermission(perm);
        } catch (AccessControlException e) {
            String message = e.getMessage();
            Permission perm = new PropertyPermission(key, "read");
            if (message != null) {
                message = message.replace(e.getPermission().toString(), perm.toString());
            }
            throw new AccessControlException(message, perm);
        }
    }

    private int getTokenIndex(String token) {
        int idx = -1;
        if (token != null) {
            idx = tokenNames.indexOf(token);
            if (idx < 0) {
                LOG.log(Level.FINEST, "Token {0} not found", token);
            }
        }
        return idx;
    }


    private void loadStores(String tokenName, Provider provider, String keyStoreFile, char[] keyStorePass,
        String keyStoreType, String trustStoreFile, char[] trustStorePass, String trustStoreType) {

        try {
            KeyStore keyStore = loadKS(keyStoreType, provider, keyStoreFile, keyStorePass);
            KeyStore trustStore = loadKS(trustStoreType, provider, trustStoreFile, trustStorePass);
            keyStores.add(keyStore);
            trustStores.add(trustStore);
            keyStorePasswords.add(Arrays.copyOf(keyStorePass, keyStorePass.length));
            tokenNames.add(tokenName);
        } catch (Exception ex) {
            throw new IllegalStateException(ex);
        }
    }


    /**
     * This method load keystore with given keystore file and keystore password for a given keystore
     * type and provider. It always return a non-null keystore.
     *
     * @param keyStoreType
     * @param provider
     * @param keyStoreFile
     * @param keyStorePass
     * @retun keystore loaded, never null.
     */
    private static KeyStore loadKS(String keyStoreType, Provider provider, String keyStoreFile, char[] keyStorePass) throws Exception {
        final KeyStore keyStore;
        if (provider == null) {
            keyStore = KeyStore.getInstance(keyStoreType);
        } else {
            keyStore = KeyStore.getInstance(keyStoreType, provider);
        }
        if (keyStoreFile == null) {
            keyStore.load(null, keyStorePass);
            return keyStore;
        }
        try (FileInputStream istream = new FileInputStream(keyStoreFile);
            BufferedInputStream bstream = new BufferedInputStream(istream)) {
            LOG.log(Level.FINE, "Loading keystoreFile = {0}, keystorePass is null = {1}",
                new Object[] {keyStoreFile, keyStorePass == null});
            keyStore.load(bstream, keyStorePass);
        }

        return keyStore;
    }

    /**
     * Check X509 certificates in a store for expiration.
     */
    private static void checkCertificateDates(KeyStore store, Date date) throws KeyStoreException {
        Enumeration<String> aliases = store.aliases();
        while (aliases.hasMoreElements()) {
            var alias = aliases.nextElement();
            Certificate cert = store.getCertificate(alias);
            if (cert instanceof X509Certificate) {
                if (((X509Certificate) cert).getNotAfter().before(date)) {
                    LOG.log(Level.SEVERE, SSL_CERT_EXPIRED, new Object[] { alias, cert });
                }
            }
        }
    }
>>>>>>> b6a2ca90
}<|MERGE_RESOLUTION|>--- conflicted
+++ resolved
@@ -139,9 +139,6 @@
             }
         }
 
-<<<<<<< HEAD
-        return defaultInstance;
-=======
         loadStores(
             null, null,
             keyStoreFileName, keyStorePass,
@@ -150,7 +147,6 @@
             System.getProperty(TRUSTSTORE_TYPE_PROP, KeyStore.getDefaultType()));
         Arrays.fill(keyStorePass, ' ');
         Arrays.fill(trustStorePass, ' ');
->>>>>>> b6a2ca90
     }
 
     /**
@@ -200,17 +196,12 @@
      * @throws NoSuchAlgorithmException
      * @throws CertificateException
      */
-<<<<<<< HEAD
-    abstract public KeyStore loadNullStore(String type, int index)
-            throws KeyStoreException, IOException, NoSuchAlgorithmException, CertificateException;
-=======
     public KeyStore loadNullStore(String type, int index)
         throws KeyStoreException, IOException, NoSuchAlgorithmException, CertificateException {
         KeyStore keyStore = KeyStore.getInstance(type);
         keyStore.load(null, keyStorePasswords.get(index));
         return keyStore;
     }
->>>>>>> b6a2ca90
 
     /**
      * @param masterPass
@@ -228,10 +219,6 @@
      * @throws NoSuchAlgorithmException
      * @throws UnrecoverableKeyException
      */
-<<<<<<< HEAD
-    abstract public KeyManager[] getKeyManagers(String algorithm)
-            throws IOException, KeyStoreException, NoSuchAlgorithmException, UnrecoverableKeyException;
-=======
     public KeyManager[] getKeyManagers(String algorithm)
         throws IOException, KeyStoreException, NoSuchAlgorithmException, UnrecoverableKeyException {
         KeyStore[] kstores = getKeyStores();
@@ -251,7 +238,6 @@
             getTokenNames());
         return new KeyManager[] {keyManager};
     }
->>>>>>> b6a2ca90
 
     /**
      * @param algorithm
@@ -293,10 +279,6 @@
      * @throws NoSuchAlgorithmException
      * @throws UnrecoverableKeyException
      */
-<<<<<<< HEAD
-    abstract public PrivateKey getPrivateKeyForAlias(String alias, int keystoreIndex)
-            throws KeyStoreException, NoSuchAlgorithmException, UnrecoverableKeyException;
-=======
     public PrivateKey getPrivateKeyForAlias(String alias, int keystoreIndex) throws KeyStoreException, NoSuchAlgorithmException, UnrecoverableKeyException {
         if (processEnvironment.getProcessType().isStandaloneServer()) {
             checkPermission(KEYSTORE_PASS_PROP);
@@ -309,7 +291,6 @@
 
         return null;
     }
->>>>>>> b6a2ca90
 
     /**
      * @return an array of token names in order corresponding to array of keystores.
@@ -321,16 +302,6 @@
     /**
      * Check permission for the given key.
      *
-<<<<<<< HEAD
-     * @param config the ConfigContextx
-     * @param fileRealmName
-     * @exception if fail to synchronize, a known exception is
-     * com.sun.enterprise.ee.synchronization.SynchronizationException
-     */
-    /** TODO:V3:Cluster ConfigContext is no longer present so find out what this needs to be */
-    abstract public void synchronizeKeyFile(Object configContext, String fileRealmName) throws Exception;
-
-=======
      * @param key
      */
     private void checkPermission(String key) {
@@ -422,5 +393,4 @@
             }
         }
     }
->>>>>>> b6a2ca90
 }