<?xml version="1.0" encoding="UTF-8"?>
<!--

    Copyright (c) 2022, 2025 Contributors to the Eclipse Foundation. All rights reserved.
    Copyright (c) 2011, 2021 Oracle and/or its affiliates. All rights reserved.

    This program and the accompanying materials are made available under the
    terms of the Eclipse Public License v. 2.0, which is available at
    http://www.eclipse.org/legal/epl-2.0.

    This Source Code may also be made available under the following Secondary
    Licenses when the conditions for such availability set forth in the
    Eclipse Public License v. 2.0 are satisfied: GNU General Public License,
    version 2 with the GNU Classpath Exception, which is available at
    https://www.gnu.org/software/classpath/license.html.

    SPDX-License-Identifier: EPL-2.0 OR GPL-2.0 WITH Classpath-exception-2.0

-->

<project xmlns="http://maven.apache.org/POM/4.0.0" xmlns:xsi="http://www.w3.org/2001/XMLSchema-instance" xsi:schemaLocation="http://maven.apache.org/POM/4.0.0 https://maven.apache.org/xsd/maven-4.0.0.xsd">
    <modelVersion>4.0.0</modelVersion>

    <parent>
        <groupId>org.eclipse.ee4j</groupId>
        <artifactId>project</artifactId>
        <version>1.0.9</version>
        <relativePath />
    </parent>

    <groupId>org.glassfish.main</groupId>
    <artifactId>glassfish-main-aggregator</artifactId>
    <version>8.0.0-SNAPSHOT</version>
    <packaging>pom</packaging>

    <name>Eclipse GlassFish Aggregator POM</name>
    <url>https://projects.eclipse.org/projects/ee4j.glassfish</url>

    <scm>
      <connection>scm:git:git://github.com/eclipse-ee4j/glassfish</connection>
      <developerConnection>scm:git:git://github.com/eclipse-ee4j/glassfish</developerConnection>
      <url>https://github.com/eclipse-ee4j/glassfish</url>
    </scm>
    <!-- TODO: Can be removed after it would be removed from parent too -->
    <distributionManagement>
        <snapshotRepository>
            <id>ossrh</id>
            <name>Disabled Sonatype Nexus</name>
            <url>http://localhost</url>
            <releases>
                <enabled>false</enabled>
            </releases>
            <snapshots>
                <enabled>false</enabled>
            </snapshots>
        </snapshotRepository>
        <repository>
            <id>ossrh</id>
            <name>Disabled Sonatype Nexus</name>
            <url>http://localhost</url>
            <releases>
                <enabled>false</enabled>
            </releases>
            <snapshots>
                <enabled>false</enabled>
            </snapshots>
        </repository>
    </distributionManagement>

    <properties>
<<<<<<< HEAD
        <project.build.outputTimestamp>2023-12-04T13:17:29Z</project.build.outputTimestamp>
=======
        <project.build.outputTimestamp>2025-10-01T09:59:18Z</project.build.outputTimestamp>
>>>>>>> cefbceb2
    </properties>

    <build>
        <defaultGoal>install</defaultGoal>
        <pluginManagement>
            <plugins>
                <plugin>
                    <artifactId>maven-deploy-plugin</artifactId>
                    <version>3.1.4</version>
                    <configuration>
                        <!-- Skip deploy as this is an aggregator POM -->
                        <skip>true</skip>
                    </configuration>
                </plugin>
                <plugin>
                     <groupId>org.glassfish.copyright</groupId>
                     <artifactId>glassfish-copyright-maven-plugin</artifactId>
                     <version>2.4</version>
                     <configuration>
                        <scm>git</scm>
                        <scmOnly>true</scmOnly>
                        <exclude>
                            <pattern>.md</pattern>
                            <pattern>LICENSE</pattern>
                        </exclude>
                    </configuration>
                </plugin>
                <plugin>
                    <groupId>org.cyclonedx</groupId>
                    <artifactId>cyclonedx-maven-plugin</artifactId>
                    <version>2.9.1</version>
                </plugin>
                <plugin>
                    <groupId>org.sonatype.plugins</groupId>
                    <artifactId>nexus-staging-maven-plugin</artifactId>
                    <version>1.7.0</version>
                    <configuration>
                        <skipNexusStagingDeployMojo>true</skipNexusStagingDeployMojo>
                    </configuration>
                    <executions>
                        <execution>
                            <id>injected-nexus-deploy</id>
                            <phase>none</phase>
                        </execution>
                    </executions>
                </plugin>
            </plugins>
        </pluginManagement>
        <plugins>
            <plugin>
                <artifactId>maven-enforcer-plugin</artifactId>
                <executions>
                    <execution>
                        <id>enforce-maven</id>
                        <goals>
                            <goal>enforce</goal>
                        </goals>
                        <configuration>
                            <rules>
                                <requireMavenVersion>
                                    <version>3.9.0</version>
                                </requireMavenVersion>
                            </rules>
                        </configuration>
                    </execution>
                </executions>
            </plugin>
            <!-- Disables sbom generation inherited from parent -->
            <plugin>
                <groupId>org.cyclonedx</groupId>
                <artifactId>cyclonedx-maven-plugin</artifactId>
                <executions>
                    <execution>
                        <phase></phase>
                        <goals>
                            <goal>makeAggregateBom</goal>
                        </goals>
                    </execution>
                </executions>
            </plugin>
        </plugins>
    </build>

    <profiles>
        <!--
        This profile is implicit when you run maven clean install and is automatically disabled
        when you choose another from this set.
        -->
        <profile>
            <id>default</id>
            <activation>
                <activeByDefault>true</activeByDefault>
            </activation>
            <modules>
                <module>qa</module>
                <module>nucleus</module>
                <module>appserver</module>
                <module>docs</module>
            </modules>
        </profile>

        <!--
        Build glassfish.zip as soon as possible.
        Profile of the same id is also in parent, together they exclude unimportant modules and plugin executions.
         -->
        <profile>
            <id>fastest</id>
            <modules>
                <module>qa</module>
                <module>nucleus</module>
                <module>appserver</module>
            </modules>
        </profile>

        <!--
        Build glassfish.zip as soon as possible and runs also unit tests.
        Profile of the same id is also in parent, together they exclude unimportant modules and plugin executions.
         -->
        <profile>
            <id>fast</id>
            <modules>
                <module>qa</module>
                <module>nucleus</module>
                <module>appserver</module>
            </modules>
        </profile>

        <!--
        Build all distributed binaries except documentation and run all maven tests.
        -->
        <profile>
            <id>qa</id>
            <modules>
                <module>qa</module>
                <module>nucleus</module>
                <module>appserver</module>
            </modules>
        </profile>

        <!--
        Change version number in all artifacts in the repository.
        -->
        <profile>
            <id>set-version-id</id>
            <modules>
                <module>qa</module>
                <module>nucleus</module>
                <module>appserver</module>
                <module>docs</module>
                <module>docs/publish</module>
            </modules>
        </profile>

        <!--
        Merges all exec files in the directory tree - useful when you want to se the code coverage
        produced by integration tests executed by different modules, or exactly opposite - to see
        not covered by tests at all.
        -->
        <profile>
            <id>jacoco-merge</id>
            <build>
                <plugins>
                    <plugin>
                        <groupId>org.jacoco</groupId>
                        <artifactId>jacoco-maven-plugin</artifactId>
                        <version>0.8.13</version>
                        <executions>
                            <execution>
                                <id>jacoco-merge</id>
                                <phase>verify</phase>
                                <inherited>false</inherited>
                                <goals>
                                    <goal>merge</goal>
                                </goals>
                                <configuration>
                                    <fileSets>
                                        <fileSet>
                                            <directory>${basedir}</directory>
                                            <includes>
                                                <include>**/*.exec</include>
                                            </includes>
                                        </fileSet>
                                    </fileSets>
                                </configuration>
                            </execution>
                        </executions>
                    </plugin>
                </plugins>
            </build>
        </profile>
        
        <profile>
            <id>central-release</id>
            <build>
                <plugins>
                    <plugin>
                        <groupId>org.sonatype.central</groupId>
                        <artifactId>central-publishing-maven-plugin</artifactId>
                        <version>0.8.0</version>
                        <extensions>true</extensions>
                        <configuration>
                            <publishingServerId>central</publishingServerId>
                            <autoPublish>false</autoPublish>
                        </configuration>
                    </plugin>
                </plugins>
            </build>
        </profile>
    </profiles>
</project><|MERGE_RESOLUTION|>--- conflicted
+++ resolved
@@ -68,11 +68,7 @@
     </distributionManagement>
 
     <properties>
-<<<<<<< HEAD
-        <project.build.outputTimestamp>2023-12-04T13:17:29Z</project.build.outputTimestamp>
-=======
         <project.build.outputTimestamp>2025-10-01T09:59:18Z</project.build.outputTimestamp>
->>>>>>> cefbceb2
     </properties>
 
     <build>
@@ -263,23 +259,5 @@
                 </plugins>
             </build>
         </profile>
-        
-        <profile>
-            <id>central-release</id>
-            <build>
-                <plugins>
-                    <plugin>
-                        <groupId>org.sonatype.central</groupId>
-                        <artifactId>central-publishing-maven-plugin</artifactId>
-                        <version>0.8.0</version>
-                        <extensions>true</extensions>
-                        <configuration>
-                            <publishingServerId>central</publishingServerId>
-                            <autoPublish>false</autoPublish>
-                        </configuration>
-                    </plugin>
-                </plugins>
-            </build>
-        </profile>
     </profiles>
 </project>